"""Wrapper fitter adding global astrometry parameters."""

from __future__ import annotations


import os
from copy import deepcopy
from typing import List, Tuple

import numpy as np

from scipy.ndimage import shift as nd_shift
from scipy.sparse import eye, diags, csr_matrix
from scipy.sparse.linalg import cg,  spilu, LinearOperator

from .fit import SparseFitter, FitConfig
from .templates import Template
from . import astrometry


class GlobalAstroFitter(SparseFitter):
    """
    Sparse photometry fitter with global Chebyshev astrometric offsets.

    * N flux templates  →  individual coefficients f_i
    * K Chebyshev terms →  global coefficients α_k, β_k
    """

    # ------------------------------------------------------------
    # 1.  constructor
    # ------------------------------------------------------------
    def __init__(
        self,
        templates: list[Template],
        image: np.ndarray,
        weights: np.ndarray | None,
        config: FitConfig 
    ):

        # ---------- flux part ----------
        super().__init__(list(templates), image, weights, config)

        print('GlobalAstroFitter: templates in', len(templates))
        if not self.config.fit_astrometry:
            print("WARNING: GlobalAstroFitter was created without astrometry enabled.")
            return      # nothing more to do

        # ---------- astrometry part ----------
        order = config.astrom_basis_order
        self.basis_order = order
        self.n_alpha = astrometry.n_terms(order)   # α_k  (β_k shares the same K)

        # get estimate for the flux and errors to scale the gradients and keep only high S/N sources for astrometry
        flux, rms = self.flux_and_rms()
        
        # 1. per-object S/N estimate        
        if self.config.snr_thresh_astrom > 0:
            good = (flux / rms) >= self.config.snr_thresh_astrom
        else:
            good = np.ones(self.n_flux, dtype=bool)
        
        print(f"GlobalAstroFitter: {self.n_flux} templates and {np.sum(good)} with S/N >= {self.config.snr_thresh_astrom} used for astrometry")
        if not np.any(good): 
            good[:] = True   # fall back

        # 1. per-object gradients
        gx_i, gy_i = astrometry.make_gradients(templates)

        # 2. Chebyshev basis evaluated at object centres
        Φ = astrometry.basis_matrix(templates, image.shape, order)    #  (N, K)

        # 3. build tiny templates for each term & each object
        self._big2small_col = []     # length = len(self.templates) after extension

        # We want to keep the matrix sparse, so we need to keep track of 
        # locations of the stamps in the big matrix, and then we can collapse them later
        # collapsing meaning that we trace their entrix in the sparse matrix and sum over 
        # all objects and fit for a global polynomial shift at each Chebyshev term
        # note we need to scale the gradients by the initial flux estimate
        for k in range(self.n_alpha):
            for i in np.where(good)[0]:
                f_est = flux[i]                     # per-object scale

                gx_tile = deepcopy(gx_i[i])
                gx_tile.data *= f_est * Φ[i, k]           # *** SCALE ***
                gx_tile.is_flux = False
                gx_tile.col_idx = self.n_flux + k
                self.templates.append(gx_tile)
                self._big2small_col.append(gx_tile.col_idx)

                gy_tile = deepcopy(gy_i[i])
                gy_tile.data *= f_est * Φ[i, k]           # *** SCALE ***
                gy_tile.is_flux = False
                gy_tile.col_idx = self.n_flux + self.n_alpha + k
                self.templates.append(gy_tile)
                self._big2small_col.append(gy_tile.col_idx)


    def _collapse(self):
        """Sum columns that share the same compact parameter index."""
        A_big, b_big = self._ata.tocsr(), self._atb
        cols_full    = np.fromiter((t.col_idx for t in self.templates), int)
        uniq, inv    = np.unique(cols_full, return_inverse=True)   # <— mapping

        S = csr_matrix((np.ones_like(inv), (np.arange(inv.size), inv)),
                    shape=(inv.size, uniq.size))                # selector

        self._ata_comp = (S.T @ A_big @ S).tocsr()
        self._atb_comp = (S.T @ b_big).ravel()          # 1-D
        self._compact2full = uniq                  # keep for scatter-back
        
    # ------------------------------------------------------------
    # 3.  solve   # keep track of valid fluxes through ID, not n_flux
    # ------------------------------------------------------------
<<<<<<< HEAD
    def solve(self, 
              config: FitConfig | None = None,
              x_w0: float | None = None
=======
    def solve(
        self,
        config: FitConfig | None = None,
        x_w0: float | None = None,
>>>>>>> 14a6fc12
    ) -> Tuple[np.ndarray, np.ndarray, int]:
        cfg   = config or self.config

        # build big normal matrix once, this as a shift entry for every template
        _ = self.ata, self.atb          # triggers build_normal_matrix()

        # compact it leaving only the chebyshev terms
        self._collapse()

        A = self._ata_comp.copy()
        b = self._atb_comp.copy()

        # apply regularization by introducting a small diagonal term
        if cfg.reg:
            A = A + cfg.reg * eye(A.shape[0])

        if cfg.reg_astrom:
            # Parameters live in the *compact* space; map them back to their original
            # labels (stored in ``self._compact2full``).  Anything whose original label
            # is  ≥ n_flux  is a Chebyshev-shift coefficient.
            mask_non_flux = self._compact2full >= self.n_flux        # boolean array
            r = np.zeros(A.shape[0], dtype=float)
            r[mask_non_flux] = cfg.reg_astrom                        # α_k, β_k only
            A = A + diags(r, 0, format="csr")

        # ------------------------------------------------------------------
        # symmetric column-and-row whitening  (A → D⁻¹ A D⁻¹,  b → D⁻¹ b)
        # ------------------------------------------------------------------
        d = np.sqrt(A.diagonal())               # √(Ajj)  (never negative)
        d[d == 0.0] = 1.0                       # protect empty columns
        Dinv = diags(1.0 / d, 0, format="csr")  # D⁻¹

        A_w = Dinv @ A @ Dinv                   # still sparse, still SPD
        b_w = Dinv @ b
        
        cg_kwargs = dict(cfg.cg_kwargs)
        if cg_kwargs.get("M") is None and A_w.nnz > 10 * A_w.shape[0]:
            try:
                ilu = spilu(A_w.tocsc(), drop_tol=1e-4, fill_factor=10)
                cg_kwargs["M"] = LinearOperator(A_w.shape, ilu.solve)
            except Exception as err:
                logger.warning("ILU preconditioner failed: %s", err)

        # WARNING: this is a warm start: but only useful if the templates are the same
        x_w0 = getattr(self, "x_w0", None)  
        x_w, info = cg(A_w, b_w, x0=x_w0, **cg_kwargs)
        self.x_w = x_w

        # ---------- expand back to the *full* parameter space -------------------
        P_full     = self.n_flux + 2 * self.n_alpha        # N + 2K
        x_full     = np.zeros(P_full, dtype=float)
        e_full     = np.zeros(P_full, dtype=float)

        x_full[self._compact2full] = x_w / d        # un-whiten + scatter
        e_full[self._compact2full] = self._flux_errors(A_w) / d     # un-whiten errors ? 

        # positivity on fluxes only
        if cfg.positivity:
            x_full[:self.n_flux] = np.maximum(0, x_full[:self.n_flux])

        self.solution = x_full[:self.n_flux]             # fluxes, corresponds to original templates
        self.solution_err = e_full[:self.n_flux]  # flux errors, corresponds to original templates

        # apply sub-pixel shifts so residual() uses updated templates
        if cfg.fit_astrometry:
            self.alpha    = x_full[self.n_flux : self.n_flux + self.n_alpha]  # α_k  (size K)
            self.beta     = x_full[self.n_flux + self.n_alpha : ]             # β_k  (size K)
            self._apply_shifts()             # <── one call, no duplication
        else:
            self.alpha = self.beta = None

        # update the templates with the fitted fluxes, errors     
        for tmpl, flux, err in zip(self._orig_templates, self.solution, self.solution_err):
            tmpl.flux = flux 
            tmpl.err = err

        return self.solution, self.solution_err, info

    # ------------------------------------------------------------
    # helper – evaluate polynomial at any point
    # ------------------------------------------------------------
    def shift_at(self, x_pix: float, y_pix: float) -> tuple[float, float]:
        """
        Return (dx, dy) in pixels at detector coordinate (x_pix, y_pix).
        If astrometric fitting was not enabled it returns (0, 0).
        """
        if self.alpha is None:                 # nothing fitted
            return 0.0, 0.0

        h, w = self.image.shape
        phi = astrometry.cheb_basis(x_pix / (w - 1),
                                    y_pix / (h - 1),
                                    self.basis_order)
        return float(self.alpha @ phi), float(self.beta @ phi)


    # ------------------------------------------------------------
    # private – apply the stored shifts to all *original flux* templates
    # ------------------------------------------------------------
    def _apply_shifts(self) -> None:
        """
        Warp flux templates in-place according to the current α, β arrays.
        No-op when astrometry is off.
        """
        if self.alpha is None:
            return

        # note: shift all templates in original list
        # are also referenced by the solution templates list 
        # so this can be fed into the next iteration
        for i, tmpl in enumerate(self._orig_templates):
            x0, y0 = tmpl.input_position_original
            dx, dy = self.shift_at(x0, y0)
            if abs(dx) < 1e-3 and abs(dy) < 1e-3:
                continue

            # the shifts are those needed to bring the measurement image to the template
            # but we apply them to the template, so subtract them
            tmpl.data[:] = nd_shift(
                tmpl.data, (-dy, -dx), 
                order=3, mode="constant", cval=0.0, 
                prefilter=True
            )
    
            tmpl.input_position_original = (x0 - dx, y0 - dy)
            
            # accumulate the shift and scale in the template, in case of iterative fitting
            tmpl.shift += [-dx, -dy]<|MERGE_RESOLUTION|>--- conflicted
+++ resolved
@@ -112,16 +112,10 @@
     # ------------------------------------------------------------
     # 3.  solve   # keep track of valid fluxes through ID, not n_flux
     # ------------------------------------------------------------
-<<<<<<< HEAD
-    def solve(self, 
-              config: FitConfig | None = None,
-              x_w0: float | None = None
-=======
     def solve(
         self,
         config: FitConfig | None = None,
         x_w0: float | None = None,
->>>>>>> 14a6fc12
     ) -> Tuple[np.ndarray, np.ndarray, int]:
         cfg   = config or self.config
 
