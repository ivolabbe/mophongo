"""Wrapper fitter adding global astrometry parameters."""

from __future__ import annotations


import os
from copy import deepcopy
from typing import List, Tuple

import numpy as np

from scipy.ndimage import shift as nd_shift
from scipy.sparse import eye, diags, csr_matrix
from scipy.sparse.linalg import cg,  spilu, LinearOperator

from .fit import SparseFitter, FitConfig
from .templates import Template, Templates
from . import astrometry


class GlobalAstroFitter(SparseFitter):
    """
    Sparse photometry fitter with global Chebyshev astrometric offsets.

    * N flux templates  →  individual coefficients f_i
    * K Chebyshev terms →  global coefficients α_k, β_k
    """

    # ------------------------------------------------------------
    # 1.  constructor
    # ------------------------------------------------------------
    def __init__(
        self,
        templates: list[Template],
        image: np.ndarray,
        weights: np.ndarray | None,
        config: FitConfig 
    ):

        # ---------- flux part ----------
        super().__init__(list(templates), image, weights, config)

        print('GlobalAstroFitter: templates in', len(templates))
        if not self.config.fit_astrometry_niter > 0:
            print("WARNING: GlobalAstroFitter was created without astrometry enabled.")
            return      # nothing more to do

        # ---------- astrometry part ----------
        order = config.astrom_basis_order
        self.basis_order = order
        self.n_alpha = astrometry.n_terms(order)   # α_k  (β_k shares the same K)

        # get estimate for the flux and errors to scale the gradients and keep only high S/N sources for astrometry
        flux, rms = self.flux_and_rms()
        
        # 1. per-object S/N estimate        
        if self.config.snr_thresh_astrom > 0:
            good = (flux / rms) >= self.config.snr_thresh_astrom
        else:
            good = np.ones(self.n_flux, dtype=bool)
        
        print(f"GlobalAstroFitter: {self.n_flux} templates and {np.sum(good)} with S/N >= {self.config.snr_thresh_astrom} used for astrometry")
        if not np.any(good): 
            print("WARNING: No templates with S/N >= threshold, pick 10 brightest.")
<<<<<<< HEAD
            # fall back to quick fluxes and errors
=======
            # fall back to quick flux estimates
>>>>>>> c9bc8a3e
            flux = Templates.quick_flux(self.templates, self.image)
            good = np.zeros_like(flux, dtype=bool)
            good[np.argsort(flux)[-min(10, len(flux)):]] = True
            
        # 1. per-object gradients
        gx_i, gy_i = astrometry.make_gradients(templates)

        # 2. Chebyshev basis evaluated at object centres
        Φ = astrometry.basis_matrix(templates, image.shape, order)    #  (N, K)

        # 3. build tiny templates for each term & each object
        self._big2small_col = []     # length = len(self.templates) after extension

        # We want to keep the matrix sparse, so we need to keep track of 
        # locations of the stamps in the big matrix, and then we can collapse them later
        # collapsing meaning that we trace their entrix in the sparse matrix and sum over 
        # all objects and fit for a global polynomial shift at each Chebyshev term
        # note we need to scale the gradients by the initial flux estimate
        for k in range(self.n_alpha):
            for i in np.where(good)[0]:
                f_est = flux[i]                     # per-object scale

                gx_tile = deepcopy(gx_i[i])
                gx_tile.data *= f_est * Φ[i, k]           # *** SCALE ***
                gx_tile.is_flux = False
                gx_tile.col_idx = self.n_flux + k
                self.templates.append(gx_tile)
                self._big2small_col.append(gx_tile.col_idx)

                gy_tile = deepcopy(gy_i[i])
                gy_tile.data *= f_est * Φ[i, k]           # *** SCALE ***
                gy_tile.is_flux = False
                gy_tile.col_idx = self.n_flux + self.n_alpha + k
                self.templates.append(gy_tile)
                self._big2small_col.append(gy_tile.col_idx)


    def _collapse(self):
        """Sum columns that share the same compact parameter index."""
        A_big, b_big = self._ata.tocsr(), self._atb
        cols_full    = np.fromiter((t.col_idx for t in self.templates), int)
        uniq, inv    = np.unique(cols_full, return_inverse=True)   # <— mapping

        S = csr_matrix((np.ones_like(inv), (np.arange(inv.size), inv)),
                    shape=(inv.size, uniq.size))                # selector

        self._ata_comp = (S.T @ A_big @ S).tocsr()
        self._atb_comp = (S.T @ b_big).ravel()          # 1-D
        self._compact2full = uniq                  # keep for scatter-back
        
    # ------------------------------------------------------------
    # 3.  solve   # keep track of valid fluxes through ID, not n_flux
    # ------------------------------------------------------------
    def solve(
        self,
        config: FitConfig | None = None,
        x_w0: float | None = None,
    ) -> Tuple[np.ndarray, np.ndarray, int]:
        cfg   = config or self.config

        # build big normal matrix once, this as a shift entry for every template
        _ = self.ata, self.atb          # triggers build_normal_matrix()

        # compact it leaving only the chebyshev terms
        self._collapse()

        A = self._ata_comp.copy()
        b = self._atb_comp.copy()

        # apply regularization by introducting a small diagonal term
        if cfg.reg:
            A = A + cfg.reg * eye(A.shape[0])

        if cfg.reg_astrom:
            # Parameters live in the *compact* space; map them back to their original
            # labels (stored in ``self._compact2full``).  Anything whose original label
            # is  ≥ n_flux  is a Chebyshev-shift coefficient.
            mask_non_flux = self._compact2full >= self.n_flux        # boolean array
            r = np.zeros(A.shape[0], dtype=float)
            r[mask_non_flux] = cfg.reg_astrom                        # α_k, β_k only
            A = A + diags(r, 0, format="csr")

        # ------------------------------------------------------------------
        # symmetric column-and-row whitening  (A → D⁻¹ A D⁻¹,  b → D⁻¹ b)
        # ------------------------------------------------------------------
        d = np.sqrt(A.diagonal())               # √(Ajj)  (never negative)
        d[d == 0.0] = 1.0                       # protect empty columns
        Dinv = diags(1.0 / d, 0, format="csr")  # D⁻¹

        A_w = Dinv @ A @ Dinv                   # still sparse, still SPD
        b_w = Dinv @ b
        
        # cg_kwargs = dict(cfg.cg_kwargs)
        # if cg_kwargs.get("M") is None and A_w.nnz > 10 * A_w.shape[0]:
        #     try:
        #         ilu = spilu(A_w.tocsc(), drop_tol=1e-4, fill_factor=10)
        #         cg_kwargs["M"] = LinearOperator(A_w.shape, ilu.solve)
        #     except Exception as err:
        #         logger.warning("ILU preconditioner failed: %s", err)

        # WARNING: this is a warm start: but only useful if the templates are the same
#        x_w0 = getattr(self, "x_w0", None)  
#        x_w, info = cg(A_w, b_w, x0=x_w0, **cfg.cg_kwargs)
        x_w, info = cg(A_w, b_w, **cfg.cg_kwargs)
        self.x_w = x_w

        # ---------- expand back to the *full* parameter space -------------------
        P_full     = self.n_flux + 2 * self.n_alpha        # N + 2K
        x_full     = np.zeros(P_full, dtype=float)
        e_full     = np.zeros(P_full, dtype=float)

        x_full[self._compact2full] = x_w / d        # un-whiten + scatter
        e_full[self._compact2full] = self._flux_errors(A_w) / d     # un-whiten errors ? 

        # positivity on fluxes only
        if cfg.positivity:
            x_full[:self.n_flux] = np.maximum(0, x_full[:self.n_flux])

        self.solution = x_full[:self.n_flux]             # fluxes, corresponds to original templates
        self.solution_err = e_full[:self.n_flux]  # flux errors, corresponds to original templates

        # apply sub-pixel shifts so residual() uses updated templates
        self.alpha    = x_full[self.n_flux : self.n_flux + self.n_alpha]  # α_k  (size K)
        self.beta     = x_full[self.n_flux + self.n_alpha : ]             # β_k  (size K)
        
        # only apply shifts if no nans in the solution
        if np.isfinite(self.alpha).any() or np.isfinite(self.beta).any():
            self._apply_shifts()             # <── one call, no duplication
        else:            
            print("WARNING: NaN in astrometric solution, not applying shifts.")

        # update the templates with the fitted fluxes, errors     
        for tmpl, flux, err in zip(self._orig_templates, self.solution, self.solution_err):
            if np.isfinite(flux): tmpl.flux = flux 
            if np.isfinite(err): tmpl.err = err

        return self.solution, self.solution_err, info

    # ------------------------------------------------------------
    # helper – evaluate polynomial at any point
    # ------------------------------------------------------------
    def shift_at(self, x_pix: float, y_pix: float) -> tuple[float, float]:
        """
        Return (dx, dy) in pixels at detector coordinate (x_pix, y_pix).
        If astrometric fitting was not enabled it returns (0, 0).
        """
        if self.alpha is None:                 # nothing fitted
            return 0.0, 0.0

        h, w = self.image.shape
        phi = astrometry.cheb_basis(x_pix / (w - 1),
                                    y_pix / (h - 1),
                                    self.basis_order)
        return float(self.alpha @ phi), float(self.beta @ phi)


    # ------------------------------------------------------------
    # private – apply the stored shifts to all *original flux* templates
    # ------------------------------------------------------------
    def _apply_shifts(self) -> None:
        """
        Warp flux templates in-place according to the current α, β arrays.
        No-op when astrometry is off.
        """
        if self.alpha is None:
            return

        # note: shift all templates in original list
        # are also referenced by the solution templates list 
        # so this can be fed into the next iteration
        for i, tmpl in enumerate(self._orig_templates):
            x0, y0 = tmpl.input_position_original
            dx, dy = self.shift_at(x0, y0)
            if abs(dx) < 1e-3 and abs(dy) < 1e-3:
                continue

            # the shifts are those needed to bring the measurement image to the template
            # but we apply them to the template, so subtract them
            tmpl.data[:] = nd_shift(
                tmpl.data, (-dy, -dx), 
                order=3, mode="constant", cval=0.0, 
                prefilter=True
            )
    
            tmpl.input_position_original = (x0 - dx, y0 - dy)
            
            # accumulate the shift and scale in the template, in case of iterative fitting
            tmpl.shift += [-dx, -dy]<|MERGE_RESOLUTION|>--- conflicted
+++ resolved
@@ -62,11 +62,7 @@
         print(f"GlobalAstroFitter: {self.n_flux} templates and {np.sum(good)} with S/N >= {self.config.snr_thresh_astrom} used for astrometry")
         if not np.any(good): 
             print("WARNING: No templates with S/N >= threshold, pick 10 brightest.")
-<<<<<<< HEAD
             # fall back to quick fluxes and errors
-=======
-            # fall back to quick flux estimates
->>>>>>> c9bc8a3e
             flux = Templates.quick_flux(self.templates, self.image)
             good = np.zeros_like(flux, dtype=bool)
             good[np.argsort(flux)[-min(10, len(flux)):]] = True
