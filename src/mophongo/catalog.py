--- conflicted
+++ resolved
@@ -18,12 +18,8 @@
     detect_sources,
     SegmentationImage,
 )
-<<<<<<< HEAD
-from skimage.morphology import dilation, disk, max_tree, square
-=======
 from .photutils_deblend import deblend_sources
 from skimage.morphology import dilation, disk, max_tree
->>>>>>> c58cbec2
 from skimage.segmentation import watershed
 from skimage.measure import label
 
@@ -52,8 +48,6 @@
     return result
 
 
-<<<<<<< HEAD
-=======
 def _steepest_descent_labels(
     image: np.ndarray,
     seed_mask: np.ndarray,
@@ -415,7 +409,6 @@
     return SegmentationImage(seg_final)
 
 
->>>>>>> c58cbec2
 def estimate_background(sci: np.ndarray, nbin: int = 4) -> float:
     """Estimate image background using sigma-clipped median."""
     binned = block_reduce(sci, (nbin, nbin), func=np.mean)
@@ -476,14 +469,9 @@
             "detect_npixels": 5,
             "dilate_segmap": 3,
             "deblend_mode": "exponential",
-<<<<<<< HEAD
-            "deblend_nlevels": 32,
-            "deblend_contrast": 5e-4,
-=======
             "deblend_nlevels": 64,
             "deblend_contrast": 1e-3,
             "deblend_compactness": 0.0,
->>>>>>> c58cbec2
         }
         defaults.update(self.params)
         self.params = defaults
