from __future__ import annotations

from dataclasses import dataclass, field
from typing import Any, Dict, List, Tuple, Optional

import logging
import numpy as np
from scipy.sparse import lil_matrix, eye, diags, csr_matrix

from scipy.sparse.linalg import cg, spilu, LinearOperator
from tqdm import tqdm

from .templates import Template, Templates

logger = logging.getLogger(__name__)

# full weights need to be calcuate like
#template_var = scipy.signal.fftconvolve(K**2, 1 / wht1, mode='same')  # same shape as template
# Iterate if needed (since A appears in w(x)):
# First fit using weights = wht2
# Compute A (amplitude)
# Recompute weights using full formula
# Refit using updated weights if you want accurate errors
# wht_tot = 1 / (1 / wht2 + A**2 * template_var)
# Pass wht_tot to your SparseFitter.
# Multiple templates: you must apply the same logic to each template independently. This means different pixels may have different total weights for each template, depending on each one's amplitude and support.
# Correlated templates (overlapping) require full covariance accounting; your current implementation approximates this by assuming per-template independence.
# If template noise is negligible, simplify to: weights = wht2 (as in your current default).
# Flux-dependent variance (via A^2) introduces mild nonlinearity; it's safe to fix A from initial fit for a single iteration.

@dataclass
class FitConfig:
    """Configuration options for :class:`SparseFitter`."""

    positivity: bool = False
    # ``reg`` is interpreted as an absolute value when > 0. When set to 0 the
    # fitter will compute a default regularisation strength based on the median
    # of the normal matrix diagonal.
    reg: float = 0.0
    bad_value: float = np.nan
    cg_kwargs: Dict[str, Any] = field(
        default_factory=lambda: {"M": None, "maxiter": 500, "atol": 1e-6}
    )
    fit_astrometry: bool = False
    fit_astrometry_niter: int = 2     # Two passes for astrometry fitting
    astrom_basis_order: int = 1
    fit_astrometry_joint: bool = False  # Use joint astrometry fitting, or separate step
    reg_astrom: float = 1e-4
    snr_thresh_astrom: float = 10.0   # 0 → keep all sources (current behaviour)
    astrom_model: str = "polynomial"  # 'polynomial' or 'gp'


class SparseFitter:
    """Build and solve sparse normal equations for photometry."""

    def __init__(
        self,
        templates: List[Template],
        image: np.ndarray,
        weights: np.ndarray | None = None,
        config: FitConfig | None = None,
    ) -> None:
        if weights is None:
            weights = np.ones_like(image)

        self._orig_templates = templates  # keep original templates List object
        self.templates = templates.copy() # work in copy for fitting, modifying 

        self.n_flux = len(templates)
        for i, tmpl in enumerate(self.templates):
            tmpl.is_flux = True
            tmpl.col_idx = i

        self.image = image
        self.weights = weights
        self.config = config or FitConfig()
        self._ata = None
        self._atb = None
        self.solution: np.ndarray | None = None


    @staticmethod
    def _intersection(
            a: Tuple[int, int, int, int],
            b: Tuple[int, int, int, int]) -> Tuple[int, int, int, int] | None:
        y0 = max(a[0], b[0])
        y1 = min(a[1], b[1])
        x0 = max(a[2], b[2])
        x1 = min(a[3], b[3])
        if y0 >= y1 or x0 >= x1:
            return None
        return y0, y1, x0, x1

    @staticmethod
    def _bbox_to_slices(
            bbox: Tuple[int, int, int, int]) -> Tuple[slice, slice]:
        """Convert integer bounding box to slices for array indexing."""
        y0, y1, x0, x1 = bbox
        return slice(y0, y1), slice(x0, x1)

    @staticmethod
    def _slice_intersection(
            a: tuple[slice, slice],
            b: tuple[slice, slice]) -> tuple[slice, slice] | None:
        y0 = max(a[0].start, b[0].start)
        y1 = min(a[0].stop, b[0].stop)
        x0 = max(a[1].start, b[1].start)
        x1 = min(a[1].stop, b[1].stop)
        if y0 >= y1 or x0 >= x1:
            return None
        return slice(y0, y1), slice(x0, x1)

    def _weighted_norm(self, tmpl: Template) -> float:
        """Return the weighted L2 norm of ``tmpl``.

        The norm is computed by summing ``data * weight * data`` over the
        template support in the image space.
        """
        sl = tmpl.slices_original
        data = tmpl.data[tmpl.slices_cutout]
        w = self.weights[sl]
        return float(np.sum(data * w * data))

    def build_normal_matrix(self) -> None:
        """Construct normal matrix using :class:`Template` objects."""
        # Compute weighted norms for all templates first
        norms_all = [self._weighted_norm(t) for t in self.templates]

        tol = 0.0

        # discard vectors that contribute < 10⁻⁴ of the signal amplitude
        if norms_all:
            tol = 1e-12 * max(norms_all)

        # Prune templates with near-zero norm
        valid: list[Template] = []
        norms: list[float] = []
        for tmpl, norm in zip(self.templates, norms_all):
            if norm < tol:
                logger.warning("Dropping template with low norm %.2e", norm)
                continue
            valid.append(tmpl)
            norms.append(norm)

        self.templates = valid

        n = len(self.templates)
        duplicate = [False] * n
        ata = lil_matrix((n, n))
        atb = np.zeros(n)
        for i, tmpl_i in enumerate(
                tqdm(self.templates, total=n, desc="Building Normal matrix")):
            if duplicate[i]:
                continue
            sl_i = tmpl_i.slices_original
            data_i = tmpl_i.data[tmpl_i.slices_cutout]
            w_i = self.weights[sl_i]
            img_i = self.image[sl_i]
            atb[i] = np.sum(data_i * w_i * img_i)
            ata[i, i] = norms[i]

            for j in range(i + 1, n):
                if duplicate[j]:
                    continue
                tmpl_j = self.templates[j]
                inter = self._slice_intersection(sl_i, tmpl_j.slices_original)
                if inter is None:
                    continue
                w = self.weights[inter]
                sl_i_local = (
                    slice(
                        inter[0].start - sl_i[0].start +
                        tmpl_i.slices_cutout[0].start,
                        inter[0].stop - sl_i[0].start +
                        tmpl_i.slices_cutout[0].start,
                    ),
                    slice(
                        inter[1].start - sl_i[1].start +
                        tmpl_i.slices_cutout[1].start,
                        inter[1].stop - sl_i[1].start +
                        tmpl_i.slices_cutout[1].start,
                    ),
                )
                sl_j_local = (
                    slice(
                        inter[0].start - tmpl_j.slices_original[0].start +
                        tmpl_j.slices_cutout[0].start,
                        inter[0].stop - tmpl_j.slices_original[0].start +
                        tmpl_j.slices_cutout[0].start,
                    ),
                    slice(
                        inter[1].start - tmpl_j.slices_original[1].start +
                        tmpl_j.slices_cutout[1].start,
                        inter[1].stop - tmpl_j.slices_original[1].start +
                        tmpl_j.slices_cutout[1].start,
                    ),
                )
<<<<<<< HEAD
# do we want to cull here ? or is that done in the fitting? 
                val = np.sum(tmpl_i.data[sl_i_local] *
                             tmpl_j.data[sl_j_local] * w)
                if val != 0.0:
                    ata[i, j] = val
                    ata[j, i] = val

        self._ata = ata.tocsr()
        self._atb = atb
=======
                arr_i = tmpl_i.data[sl_i_local]
                arr_j = tmpl_j.data[sl_j_local]
                val = np.sum(arr_i * arr_j * w)
                if val == 0.0:
                    continue
                cos_ij = val / np.sqrt(norms[i] * norms[j])
                if cos_ij > 0.999:
                    duplicate[j] = True
                    logger.warning("Dropping nearly duplicate template %d", j)
                    continue
                ata[i, j] = val
                ata[j, i] = val

        keep = [k for k, dup in enumerate(duplicate) if not dup]
        self.templates = [self.templates[k] for k in keep]
        self._ata = ata.tocsr()[keep][:, keep]
        self._atb = atb[keep]
>>>>>>> 36eae74f

    def model_image(self) -> np.ndarray:
        if self.solution is None:
            raise ValueError("Solve system first")
        model = np.zeros_like(self.image, dtype=float)
        for coeff, tmpl in zip(self.solution, self._orig_templates):
            model[tmpl.slices_original] += coeff * tmpl.data[tmpl.slices_cutout]
        return model

    @property
    def ata(self):
        if self._ata is None:
            self.build_normal_matrix()
        return self._ata

    @property
    def atb(self):
        if self._atb is None:
            self.build_normal_matrix()
        return self._atb

    def solve(
        self,
        config: FitConfig | None = None,
    ) -> Tuple[np.ndarray, np.ndarray, np.ndarray]:
        """Solve for template fluxes using conjugate gradient."""
        cfg = config or self.config
        
        # build big normal matrix once, this as a shift entry for every template
        A, b = self.ata, self.atb          # triggers build_normal_matrix()

    # Guarantees strict positive definiteness after whitening
    # A symmetric matrix that is positive‐semi-definite but rank-deficient 
    # can have eigenvalues down to 10⁻¹⁴–10⁻¹⁶ (numerical zero). Adding 10⁻⁸ 
    # shifts every eigenvalue by that amount, lifting them well above rounding
    # error yet staying ≪ typical diagonal (10⁰–10⁴ for sky+source units). The 
    # induced bias in fluxes is therefore ≤ 10⁻⁸ negligible compared to 
    # Poisson errors (∼10⁻²–10⁻³).
        reg = cfg.reg
        if reg <= 0:
            reg = 1e-4 * np.median(A.diagonal())
        if reg > 0:
            A = A + eye(A.shape[0], format="csr") * reg

        eps = reg or 1e-10
        d = np.sqrt(np.maximum(A.diagonal(), eps))
        Dinv = diags(1.0 / d, 0, format="csr")

        A_w = Dinv @ A @ Dinv
        b_w = Dinv @ b

        cg_kwargs = dict(cfg.cg_kwargs)
        if cg_kwargs.get("M") is None and A_w.nnz > 10 * A_w.shape[0]:
            try:
                ilu = spilu(A_w.tocsc(), drop_tol=1e-4, fill_factor=10)
                cg_kwargs["M"] = LinearOperator(A_w.shape, ilu.solve)
            except Exception as err:
                logger.warning("ILU preconditioner failed: %s", err)

        # expand to full solution vector corresponding to _orig_templates
        idx = [t.col_idx for t in self.templates]

        y, info = cg(A_w, b_w, **cg_kwargs)
        self.x = y

        # n_flux is always the full input length of the templates
        x_full     = np.zeros(self.n_flux, dtype=float)
        e_full     = np.zeros(self.n_flux, dtype=float)

        x_full[idx] = y / d                   # un-whiten + scatter
        e_full[idx] = self._flux_errors(A_w) / d  # un-whiten errors

        if cfg.positivity:
            x_full[:self.n_flux] = np.maximum(0, x_full[:self.n_flux])

        self.solution = x_full[:self.n_flux]      # fluxes, corresponds to original templates
        self.solution_err = e_full[:self.n_flux]  # flux errors, corresponds to original templates

        # update the templates with the fitted fluxes, errors     
        for tmpl, flux, err in zip(self._orig_templates, self.solution, self.solution_err):
            tmpl.flux = flux 
            tmpl.err = err

        return self.solution, self.solution_err, info

    def residual(self) -> np.ndarray:
        return self.image - self.model_image()

    def quick_flux(self, templates: Optional[List[Template]] = None) -> np.ndarray:
        """Return quick flux estimates based on template data and image."""
        if templates is None:
            templates = self._orig_templates
        return Templates.quick_flux(templates, self.image)


    def predicted_errors(self, templates: Optional[List[Template]] = None) -> np.ndarray:
        """Return per-source uncertainties ignoring template covariance."""
        if templates is None:
            templates = self._orig_templates
        return Templates.predicted_errors(templates, self.weights)

    def flux_errors(self) -> np.ndarray:
        """Return the 1-sigma flux uncertainties from the last solution."""
        if self.solution_err is None:
            raise ValueError("Solve system first")
        return self.solution_err
                                                                                                                                                                                                                                                                                                                                                                                                                                                         
    def _flux_errors(self, A_csr: csr_matrix) -> np.ndarray:
        """Return 1-sigma uncertainties for the fitted fluxes.
        This computes the diagonal of ``A``\ :sup:`-1` using a SuperLU
        factorization when possible and falls back to a Hutchinson
        trace estimator otherwise.
        """
        eps = 1e-8
        A = A_csr + eps * eye(A_csr.shape[0], format="csr")
        try:  # Prefer SuperLU factorization if available
            from scipy.sparse.linalg import splu

            lu = splu(A.tocsc())
            inv_diag = np.empty(A.shape[0], dtype=float)
            e_i = np.zeros(A.shape[0], dtype=float)
            for i in range(A.shape[0]):
                e_i[:] = 0.0
                e_i[i] = 1.0
                x = lu.solve(e_i)
                inv_diag[i] = x[i]
            return np.sqrt(inv_diag)
        except Exception as err:  # pragma: no cover - exercised in fallback
            logger.warning("splu failed (%s); falling back to SLQ", err)

        # Hutchinson stochastic trace estimator
        k = 32
        rng = np.random.default_rng(0)
        diag_est = np.zeros(A.shape[0])
        for _ in range(k):
            v = rng.choice([-1.0, 1.0], size=A.shape[0])
            x, _ = cg(A, v, tol=1e-6)
            diag_est += v * x
        diag_est = np.abs(diag_est / k)
        return np.sqrt(diag_est)

    @classmethod
    def fit(
        cls,
        templates: List[Template],
        image: np.ndarray,
        weights: np.ndarray | None = None,
        config: FitConfig | None = None,
    ) -> Tuple[np.ndarray, np.ndarray]:
        """Convenience method to solve for fluxes and return residuals."""
        fitter = cls(templates, image, weights, config)
        fluxes, _, _ = fitter.solve()
        resid = fitter.residual()
        return fluxes, resid<|MERGE_RESOLUTION|>--- conflicted
+++ resolved
@@ -195,17 +195,6 @@
                         tmpl_j.slices_cutout[1].start,
                     ),
                 )
-<<<<<<< HEAD
-# do we want to cull here ? or is that done in the fitting? 
-                val = np.sum(tmpl_i.data[sl_i_local] *
-                             tmpl_j.data[sl_j_local] * w)
-                if val != 0.0:
-                    ata[i, j] = val
-                    ata[j, i] = val
-
-        self._ata = ata.tocsr()
-        self._atb = atb
-=======
                 arr_i = tmpl_i.data[sl_i_local]
                 arr_j = tmpl_j.data[sl_j_local]
                 val = np.sum(arr_i * arr_j * w)
@@ -223,7 +212,6 @@
         self.templates = [self.templates[k] for k in keep]
         self._ata = ata.tocsr()[keep][:, keep]
         self._atb = atb[keep]
->>>>>>> 36eae74f
 
     def model_image(self) -> np.ndarray:
         if self.solution is None:
