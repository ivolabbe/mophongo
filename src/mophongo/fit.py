from __future__ import annotations

from dataclasses import dataclass, field
from typing import Any, Dict, List, Tuple, Optional

import logging
import numpy as np
from scipy.sparse import lil_matrix, eye, diags, csr_matrix

from scipy.sparse.linalg import cg, minres
from tqdm import tqdm
from scipy.sparse.linalg import cg, minres
from numpy.random import default_rng
import numpy as np

from .templates import Template, Templates

logger = logging.getLogger(__name__)

# full weights need to be calcuate like
#template_var = scipy.signal.fftconvolve(K**2, 1 / wht1, mode='same')  # same shape as template
# Iterate if needed (since A appears in w(x)):
# First fit using weights = wht2
# Compute A (amplitude)
# Recompute weights using full formula
# Refit using updated weights if you want accurate errors
# wht_tot = 1 / (1 / wht2 + A**2 * template_var)
# Pass wht_tot to your SparseFitter.
# Multiple templates: you must apply the same logic to each template independently. This means different pixels may have different total weights for each template, depending on each one's amplitude and support.
# Correlated templates (overlapping) require full covariance accounting; your current implementation approximates this by assuming per-template independence.
# If template noise is negligible, simplify to: weights = wht2 (as in your current default).
# Flux-dependent variance (via A^2) introduces mild nonlinearity; it's safe to fix A from initial fit for a single iteration.

@dataclass
class FitConfig:
    """Configuration options for :class:`SparseFitter`."""

    positivity: bool = False
    # ``reg`` is interpreted as an absolute value when > 0. When set to 0 the
    # fitter will compute a default regularisation strength based on the median
    # of the normal matrix diagonal.
    reg: float = 0.0
    bad_value: float = np.nan
    cg_kwargs: Dict[str, Any] = field(default_factory=lambda: {"M": None, "maxiter": 500, "atol": 1e-6})
    fit_covariances: bool = False  # Use simple fitting errors from diagonal of normal matrix
    # condense fit astrometry flags into one: fit_astrometry_niter = 0, means not fitting astrometry
    fit_astrometry_niter: int = 2     # Two passes for astrometry fitting
    astrom_basis_order: int = 1
    fit_astrometry_joint: bool = False  # Use joint astrometry fitting, or separate step
    reg_astrom: float = 1e-4
    snr_thresh_astrom: float = 10.0   # 0 → keep all sources (current behaviour)
    astrom_model: str = "polynomial"  # 'polynomial' or 'gp'
    multi_tmpl_chi2_thresh: float = 5.0
    multi_tmpl_psf_core: bool = True
    multi_tmpl_colour: bool = False


def _diag_inv_hutch(A, k=32, rtol=1e-4, maxiter=None, seed=0):
    """
    Robust Hutchinson estimator of diag(A^{-1}).

    Strategy:
    1.   Try CG (fastest) with loose `rtol`; works if A is PD enough.
    2.   Fall back to MINRES (handles indef | singular) *without*
         raising on non-convergence – we just take the last iterate.
    3.   If both stall, add a ×10 diagonal jitter and restart *once*.
    """
    n   = A.shape[0]
    maxiter = maxiter or 6*n
    rng = default_rng(seed)
    acc = np.zeros(n)

    def _solve(rhs):
        # --- 1. CG attempt ------------------------------------------------
        x, flag = cg(A, rhs, rtol=rtol, atol=0, maxiter=maxiter)
        if flag == 0:
            return x
        # --- 2. MINRES rescue --------------------------------------------
        x, flag = minres(A, rhs, rtol=rtol, maxiter=maxiter)  # never raises
        if flag in (0, 1):                                   # converged or hit maxiter
            return x
        # --- 3. add jitter & restart once --------------------------------
        diag_boost = 1e-4 * np.median(A.diagonal())
        x, _ = cg(A + diag_boost*np.eye(n), rhs,
                  rtol=rtol, atol=0, maxiter=maxiter)
        return x                                              # accept whatever we get

    for _ in range(k):
        z  = rng.choice((-1.0, 1.0), size=n)
        x  = _solve(z)
        acc += z * x

    return np.sqrt(np.abs(acc / k))


class SparseFitter:
    """Build and solve sparse normal equations for photometry."""

    def __init__(
        self,
        templates: List[Template],
        image: np.ndarray,
        weights: np.ndarray | None = None,
        config: FitConfig | None = None,
    ) -> None:
        if weights is None:
            weights = np.ones_like(image)

        self._orig_templates = templates  # keep original templates List object
        self.templates = templates.copy(
        )  # work in copy for fitting, modifying

        self.n_flux = len(templates)
        for i, tmpl in enumerate(self.templates):
            tmpl.is_flux = True
            tmpl.col_idx = i

        self.image = image
        self.weights = weights
        self.config = config or FitConfig()
        self._ata = None
        self._atb = None
        self.solution: np.ndarray | None = None

    @staticmethod
    def _intersection(
            a: Tuple[int, int, int, int],
            b: Tuple[int, int, int, int]) -> Tuple[int, int, int, int] | None:
        y0 = max(a[0], b[0])
        y1 = min(a[1], b[1])
        x0 = max(a[2], b[2])
        x1 = min(a[3], b[3])
        if y0 >= y1 or x0 >= x1:
            return None
        return y0, y1, x0, x1

    @staticmethod
    def _bbox_to_slices(
            bbox: Tuple[int, int, int, int]) -> Tuple[slice, slice]:
        """Convert integer bounding box to slices for array indexing."""
        y0, y1, x0, x1 = bbox
        return slice(y0, y1), slice(x0, x1)

    @staticmethod
    def _slice_intersection(
            a: tuple[slice, slice],
            b: tuple[slice, slice]) -> tuple[slice, slice] | None:
        y0 = max(a[0].start, b[0].start)
        y1 = min(a[0].stop, b[0].stop)
        x0 = max(a[1].start, b[1].start)
        x1 = min(a[1].stop, b[1].stop)
        if y0 >= y1 or x0 >= x1:
            return None
        return slice(y0, y1), slice(x0, x1)

    def build_normal_matrix(self) -> None:
        """Construct normal matrix using :class:`Template` objects."""
        norms: list[float] = []
        valid: list[Template] = []
        for tmpl in self.templates:
            nrm = getattr(tmpl, "norm", None)
            if nrm is None:
                sl = tmpl.slices_original
                data = tmpl.data[tmpl.slices_cutout]
                w = self.weights[sl]
                nrm = float(np.sum(data * w * data))
                tmpl.norm = nrm
            norms.append(nrm)
            valid.append(tmpl)

        tol = 1e-12 * max(norms) if norms else 0.0
        keep_idx = [i for i, n in enumerate(norms) if n >= tol]
        self.templates = [valid[i] for i in keep_idx]
        norms = [norms[i] for i in keep_idx]

        n = len(self.templates)
        ata = lil_matrix((n, n))
        atb = np.zeros(n)
        for i, tmpl_i in enumerate(tqdm(self.templates, total=n, desc="Building Normal matrix")):
            sl_i = tmpl_i.slices_original
            data_i = tmpl_i.data[tmpl_i.slices_cutout]
            w_i = self.weights[sl_i]
            img_i = self.image[sl_i]
            atb[i] = np.sum(data_i * w_i * img_i)
            ata[i, i] = norms[i]

            for j in range(i + 1, n):
                tmpl_j = self.templates[j]
                inter = self._slice_intersection(sl_i, tmpl_j.slices_original)
                if inter is None:
                    continue
                w = self.weights[inter]
                sl_i_local = (
                    slice(
                        inter[0].start - sl_i[0].start + tmpl_i.slices_cutout[0].start,
                        inter[0].stop - sl_i[0].start + tmpl_i.slices_cutout[0].start,
                    ),
                    slice(
                        inter[1].start - sl_i[1].start + tmpl_i.slices_cutout[1].start,
                        inter[1].stop - sl_i[1].start + tmpl_i.slices_cutout[1].start,
                    ),
                )
                sl_j_local = (
                    slice(
                        inter[0].start - tmpl_j.slices_original[0].start + tmpl_j.slices_cutout[0].start,
                        inter[0].stop - tmpl_j.slices_original[0].start + tmpl_j.slices_cutout[0].start,
                    ),
                    slice(
                        inter[1].start - tmpl_j.slices_original[1].start + tmpl_j.slices_cutout[1].start,
                        inter[1].stop - tmpl_j.slices_original[1].start + tmpl_j.slices_cutout[1].start,
                    ),
                )
                arr_i = tmpl_i.data[sl_i_local]
                arr_j = tmpl_j.data[sl_j_local]
                val = np.sum(arr_i * arr_j * w)
                if val != 0.0:
                    ata[i, j] = val
                    ata[j, i] = val

        self._ata = ata.tocsr()
        self._atb = atb

    def model_image(self) -> np.ndarray:
        if self.solution is None:
            raise ValueError("Solve system first")
        model = np.zeros_like(self.image, dtype=float)
        for coeff, tmpl in zip(self.solution, self._orig_templates):
            model[
                tmpl.slices_original] += coeff * tmpl.data[tmpl.slices_cutout]
        return model

    @property
    def ata(self):
        if self._ata is None:
            self.build_normal_matrix()
        return self._ata

    @property
    def atb(self):
        if self._atb is None:
            self.build_normal_matrix()
        return self._atb

    def solve(
        self,
        config: FitConfig | None = None,
        x_w0: float | None = None
    ) -> Tuple[np.ndarray, np.ndarray, np.ndarray]:
        """Solve for template fluxes using conjugate gradient."""
        cfg = config or self.config

        # build big normal matrix once, this as a shift entry for every template
        A, b = self.ata, self.atb  # triggers build_normal_matrix()

        # Guarantees strict positive definiteness after whitening
        # A symmetric matrix that is positive‐semi-definite but rank-deficient
        # can have eigenvalues down to 10⁻¹⁴–10⁻¹⁶ (numerical zero). Adding 10⁻⁸
        # shifts every eigenvalue by that amount, lifting them well above rounding
        # error yet staying ≪ typical diagonal (10⁰–10⁴ for sky+source units). The
        # induced bias in fluxes is therefore ≤ 10⁻⁸ negligible compared to
        # Poisson errors (∼10⁻²–10⁻³).
        reg = cfg.reg
        if reg <= 0:
            reg = 1e-4 * np.median(A.diagonal())
        if reg > 0:
            A = A + eye(A.shape[0], format="csr") * reg

        # detecting bad rows.
        bad = np.where(np.abs(A.diagonal()) < 1e-14 * np.max(A.diagonal()))[0]
        if bad.size:
            print(
                f"Eliminating {bad.size} nearly-zero diagonal rows before ILU",
                bad.size)

        eps = reg or 1e-10
        d = np.sqrt(np.maximum(A.diagonal(), eps))
        Dinv = diags(1.0 / d, 0, format="csr")

        A_w = Dinv @ A @ Dinv
        b_w = Dinv @ b

        # cg_kwargs = dict(cfg.cg_kwargs)
        # if cg_kwargs.get("M") is None and A_w.nnz > 10 * A_w.shape[0]:
        #     eps_pc = 1e-6 * np.mean(A_w.diagonal())   # ~10× larger than the eps you use in CG
        #     A_pc   = A_w + eps_pc*eye(A_w.shape[0], format="csr")
        #     try:
        #         ilu = spilu(A_pc.tocsc(), drop_tol=1e-3, fill_factor=15)
        #         cg_kwargs["M"] = LinearOperator(A_w.shape, ilu.solve, diag_pivot_thresh=0.0)
        #     except Exception as err:
        #         logger.warning("ILU preconditioner failed: %s", err)

        # expand to full solution vector corresponding to _orig_templates
        idx = [t.col_idx for t in self.templates]

        # reuse prevous solution if available
        x_w0 = getattr(self, "x_w0", None)
        x_w, info = cg(A_w, b_w, x0=x_w0, **cfg.cg_kwargs)
        self.x_w = x_w

        # n_flux is always the full input length of the templates
        x_full = np.zeros(self.n_flux, dtype=float)
        e_full = np.zeros(self.n_flux, dtype=float)

<<<<<<< HEAD
        x_full[idx] = x_w / d                   # un-whiten + scatter
        try:
            e_full[idx] = self._flux_errors(A_w) / d  # un-whiten errors
        except RuntimeError as err:
            logger.warning("flux error estimation failed: %s", err)
            e_full[idx] = np.nan
=======
        x_full[idx] = x_w / d  # un-whiten + scatter
        e_full[idx] = self._flux_errors(A_w) / d  # un-whiten errors
>>>>>>> a936dfe2

        if cfg.positivity:
            x_full[:self.n_flux] = np.maximum(0, x_full[:self.n_flux])

        self.solution = x_full[:self.
                               n_flux]  # fluxes, corresponds to original templates
        self.solution_err = e_full[:self.
                                   n_flux]  # flux errors, corresponds to original templates

        # update the templates with the fitted fluxes, errors
        for tmpl, flux, err in zip(self._orig_templates, self.solution,
                                   self.solution_err):
            tmpl.flux = flux
            tmpl.err = err

        return self.solution, self.solution_err, info

    def residual(self) -> np.ndarray:
        return self.image - self.model_image()

    def quick_flux(self,
                   templates: Optional[List[Template]] = None) -> np.ndarray:
        """Return quick flux estimates based on template data and image."""
        if templates is None:
            templates = self._orig_templates
        return Templates.quick_flux(templates, self.image)

    def predicted_errors(self,
                         templates: Optional[List[Template]] = None
                         ) -> np.ndarray:
        """Return per-source uncertainties ignoring template covariance."""
        if templates is None:
            templates = self._orig_templates
        return Templates.predicted_errors(templates, self.weights)

    def flux_and_rms(
        self,
        templates: Optional[List[Template]] = None
    ) -> tuple[np.ndarray, np.ndarray]:
        """Return flux estimates and RMS errors for templates.

        Uses existing template fluxes when available; otherwise computes
        quick fluxes and predicted errors for the first ``n_flux`` templates.

        Args:
            templates: Optional list of templates to evaluate. Defaults to
                the original templates supplied to the fitter.

        Returns:
            Tuple ``(flux, rms)`` containing the flux estimates and
            corresponding RMS errors for each template.
        """
        if templates is None:
            templates = self._orig_templates

        if templates and templates[0].flux != 0:
            flux = np.array([t.flux for t in templates[:self.n_flux]])
        else:
            flux = self.quick_flux(templates)[:self.n_flux]

        rms = self.predicted_errors(templates)[:self.n_flux]
        return flux, rms

    def flux_errors(self) -> np.ndarray:
        """Return the 1-sigma flux uncertainties from the last solution."""
        if self.solution_err is None:
            raise ValueError("Solve system first")
        return self.solution_err

    def _flux_errors(self, A: csr_matrix) -> np.ndarray:
        """Return 1-sigma uncertainties for the fitted fluxes.
        This computes the diagonal of ``A`` :sup:`-1` using a SuperLU
        factorization when possible and falls back to a Hutchinson
        trace estimator otherwise.
        """
        eps_pd = 1e-6 * np.median(A.diagonal())
        A = A + eps_pd * eye(A.shape[0], format="csr")  # ensure PD

        # 0. cheap independent-pixel approximation?
        off = A.copy()
        off.setdiag(0)
        covar_power = np.sqrt((off.data**2).sum()) / A.diagonal().sum()
        if covar_power < 1e-3 or not self.config.fit_covariances:
            return 1 / np.sqrt(A.diagonal())
        else:
            return _diag_inv_hutch(A, k=16, rtol=1e-4)

    @classmethod
    def fit(
        cls,
        templates: List[Template],
        image: np.ndarray,
        weights: np.ndarray | None = None,
        config: FitConfig | None = None,
    ) -> Tuple[np.ndarray, np.ndarray]:
        """Convenience method to solve for fluxes and return residuals."""
        fitter = cls(templates, image, weights, config)
        fluxes, _, _ = fitter.solve()
        resid = fitter.residual()
        return fluxes, resid<|MERGE_RESOLUTION|>--- conflicted
+++ resolved
@@ -301,17 +301,12 @@
         x_full = np.zeros(self.n_flux, dtype=float)
         e_full = np.zeros(self.n_flux, dtype=float)
 
-<<<<<<< HEAD
         x_full[idx] = x_w / d                   # un-whiten + scatter
         try:
             e_full[idx] = self._flux_errors(A_w) / d  # un-whiten errors
         except RuntimeError as err:
             logger.warning("flux error estimation failed: %s", err)
             e_full[idx] = np.nan
-=======
-        x_full[idx] = x_w / d  # un-whiten + scatter
-        e_full[idx] = self._flux_errors(A_w) / d  # un-whiten errors
->>>>>>> a936dfe2
 
         if cfg.positivity:
             x_full[:self.n_flux] = np.maximum(0, x_full[:self.n_flux])
