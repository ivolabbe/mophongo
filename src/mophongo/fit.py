from __future__ import annotations

from dataclasses import dataclass, field
from typing import Any, Dict, List, Tuple, Optional

import logging
import numpy as np
from scipy.sparse import lil_matrix, eye, diags, csr_matrix

from scipy.sparse.linalg import cg, minres
from tqdm import tqdm
from scipy.sparse.linalg import cg, minres
from numpy.random import default_rng
import numpy as np

from .templates import Template, Templates

logger = logging.getLogger(__name__)

# full weights need to be calcuate like
#template_var = scipy.signal.fftconvolve(K**2, 1 / wht1, mode='same')  # same shape as template
# Iterate if needed (since A appears in w(x)):
# First fit using weights = wht2
# Compute A (amplitude)
# Recompute weights using full formula
# Refit using updated weights if you want accurate errors
# wht_tot = 1 / (1 / wht2 + A**2 * template_var)
# Pass wht_tot to your SparseFitter.
# Multiple templates: you must apply the same logic to each template independently. This means different pixels may have different total weights for each template, depending on each one's amplitude and support.
# Correlated templates (overlapping) require full covariance accounting; your current implementation approximates this by assuming per-template independence.
# If template noise is negligible, simplify to: weights = wht2 (as in your current default).
# Flux-dependent variance (via A^2) introduces mild nonlinearity; it's safe to fix A from initial fit for a single iteration.

@dataclass
class FitConfig:
    """Configuration options for :class:`SparseFitter`."""

    positivity: bool = False
    # ``reg`` is interpreted as an absolute value when > 0. When set to 0 the
    # fitter will compute a default regularisation strength based on the median
    # of the normal matrix diagonal.
    reg: float = 0.0
    bad_value: float = np.nan
    cg_kwargs: Dict[str, Any] = field(default_factory=lambda: {"M": None, "maxiter": 500, "atol": 1e-6})
    fit_covariances: bool = False  # Use simple fitting errors from diagonal of normal matrix
    fit_astrometry: bool = False
    # condense fit astrometry flags into one: fit_astrometry_niter = 0, means not fitting astrometry
    fit_astrometry_niter: int = 2     # Number of astrometry refinement passes (0 → disabled)
    fit_astrometry_joint: bool = False  # Use joint astrometry fitting, or separate step
    reg_astrom: float = 1e-4
    snr_thresh_astrom: float = 10.0   # 0 → keep all sources (current behaviour)
    astrom_model: str = "polynomial"  # 'polynomial' or 'gp'
    astrom_kwargs: dict[str, dict] = field(
        default_factory=lambda: {
            "polynomial": {"order": 1},
            "gp": {"length_scale": 500.0},
        }
    )
    astrom_basis_order: int = 1
    multi_tmpl_chi2_thresh: float = 5.0
    multi_tmpl_psf_core: bool = True
    multi_tmpl_colour: bool = False

    def __post_init__(self) -> None:
        if not self.fit_astrometry:
            self.fit_astrometry_niter = 0


def _diag_inv_hutch(A, k=32, rtol=1e-4, maxiter=None, seed=0):
    """
    Robust Hutchinson estimator of diag(A^{-1}).

    Strategy:
    1.   Try CG (fastest) with loose `rtol`; works if A is PD enough.
    2.   Fall back to MINRES (handles indef | singular) *without*
         raising on non-convergence – we just take the last iterate.
    3.   If both stall, add a ×10 diagonal jitter and restart *once*.
    """
    n   = A.shape[0]
    maxiter = maxiter or 6*n
    rng = default_rng(seed)
    acc = np.zeros(n)

    def _solve(rhs):
        # --- 1. CG attempt ------------------------------------------------
        x, flag = cg(A, rhs, rtol=rtol, atol=0, maxiter=maxiter)
        if flag == 0:
            return x
        # --- 2. MINRES rescue --------------------------------------------
        x, flag = minres(A, rhs, rtol=rtol, maxiter=maxiter)  # never raises
        if flag in (0, 1):                                   # converged or hit maxiter
            return x
        # --- 3. add jitter & restart once --------------------------------
        diag_boost = 1e-4 * np.median(A.diagonal())
        x, _ = cg(A + diag_boost*np.eye(n), rhs,
                  rtol=rtol, atol=0, maxiter=maxiter)
        return x                                              # accept whatever we get

    for _ in range(k):
        z  = rng.choice((-1.0, 1.0), size=n)
        x  = _solve(z)
        acc += z * x

    return np.sqrt(np.abs(acc / k))


class SparseFitter:
    """Build and solve sparse normal equations for photometry."""

    def __init__(
        self,
        templates: List[Template],
        image: np.ndarray,
        weights: np.ndarray | None = None,
        config: FitConfig | None = None,
    ) -> None:
        if weights is None:
            weights = np.ones_like(image)

        if any(getattr(t, "norm", 0.0) == 0.0 for t in templates):
            templates = Templates.prune_and_dedupe(templates, weights)

        self._orig_templates = templates  # keep original templates List object
        self.templates = templates.copy()  # work in copy for fitting, modifying

        self.n_flux = len(self.templates)
        for i, tmpl in enumerate(self.templates):
            tmpl.is_flux = True
            tmpl.col_idx = i

        self.image = image
        self.weights = weights
        self.config = config or FitConfig()
        self._ata = None
        self._atb = None
        self.solution: np.ndarray | None = None

    @staticmethod
    def _intersection(
            a: Tuple[int, int, int, int],
            b: Tuple[int, int, int, int]) -> Tuple[int, int, int, int] | None:
        y0 = max(a[0], b[0])
        y1 = min(a[1], b[1])
        x0 = max(a[2], b[2])
        x1 = min(a[3], b[3])
        if y0 >= y1 or x0 >= x1:
            return None
        return y0, y1, x0, x1

    @staticmethod
    def _bbox_to_slices(
            bbox: Tuple[int, int, int, int]) -> Tuple[slice, slice]:
        """Convert integer bounding box to slices for array indexing."""
        y0, y1, x0, x1 = bbox
        return slice(y0, y1), slice(x0, x1)

    @staticmethod
    def _slice_intersection(
            a: tuple[slice, slice],
            b: tuple[slice, slice]) -> tuple[slice, slice] | None:
        y0 = max(a[0].start, b[0].start)
        y1 = min(a[0].stop, b[0].stop)
        x0 = max(a[1].start, b[1].start)
        x1 = min(a[1].stop, b[1].stop)
        if y0 >= y1 or x0 >= x1:
            return None
        return slice(y0, y1), slice(x0, x1)

    def build_normal_matrix(self) -> None:
        """Construct normal matrix using :class:`Template` objects."""
<<<<<<< HEAD
        norms = [t.norm for t in self.templates]
        n = len(self.templates)
=======
        # Compute weighted norms for all templates first
        norms_all = [self._weighted_norm(t) for t in self.templates]

        tol = 0.0

        # discard vectors that contribute < 10⁻⁴ of the signal amplitude
        if norms_all:
            tol = 1e-12 * max(norms_all)

        # Prune templates with near-zero norm
        valid: list[Template] = []
        norms: list[float] = []
        for tmpl, norm in zip(self.templates, norms_all):
            if norm < tol:
                # logger.warning("Dropping template with low norm %.2e", norm)
                continue
            valid.append(tmpl)
            norms.append(norm)

        print(
            f"Dropped {len(self.templates)-len(valid)} templates with low norm."
        )
        print(f"{np.isnan(norms).sum()} NaN norms found.")
        self.templates = valid

        n = len(self.templates)
        #        duplicate = [False] * n
>>>>>>> c9bc8a3e
        ata = lil_matrix((n, n))
        atb = np.zeros(n)
        for i, tmpl_i in enumerate(
            tqdm(self.templates, total=n, desc="Building Normal matrix")
        ):
            sl_i = tmpl_i.slices_original
            data_i = tmpl_i.data[tmpl_i.slices_cutout]
            w_i = self.weights[sl_i]
            img_i = self.image[sl_i]
            atb[i] = np.sum(data_i * w_i * img_i)
            ata[i, i] = norms[i]

            for j in range(i + 1, n):
                tmpl_j = self.templates[j]
                inter = self._slice_intersection(sl_i, tmpl_j.slices_original)
                if inter is None:
                    continue
                w = self.weights[inter]
                sl_i_local = (
                    slice(
                        inter[0].start - sl_i[0].start + tmpl_i.slices_cutout[0].start,
                        inter[0].stop - sl_i[0].start + tmpl_i.slices_cutout[0].start,
                    ),
                    slice(
                        inter[1].start - sl_i[1].start + tmpl_i.slices_cutout[1].start,
                        inter[1].stop - sl_i[1].start + tmpl_i.slices_cutout[1].start,
                    ),
                )
                sl_j_local = (
                    slice(
                        inter[0].start - tmpl_j.slices_original[0].start + tmpl_j.slices_cutout[0].start,
                        inter[0].stop - tmpl_j.slices_original[0].start + tmpl_j.slices_cutout[0].start,
                    ),
                    slice(
                        inter[1].start - tmpl_j.slices_original[1].start + tmpl_j.slices_cutout[1].start,
                        inter[1].stop - tmpl_j.slices_original[1].start + tmpl_j.slices_cutout[1].start,
                    ),
                )
                arr_i = tmpl_i.data[sl_i_local]
                arr_j = tmpl_j.data[sl_j_local]
                val = np.sum(arr_i * arr_j * w)
<<<<<<< HEAD
                if val == 0.0:
                    continue
                ata[i, j] = val
                ata[j, i] = val

=======
                ata[i, j] = val
                ata[j, i] = val


#        keep = [k for k, dup in enumerate(duplicate) if not dup]
#        self.templates = [self.templates[k] for k in keep]
#        self._ata = ata.tocsr()[keep][:, keep]
#        self._atb = atb[keep]
>>>>>>> c9bc8a3e
        self._ata = ata.tocsr()
        self._atb = atb

    def model_image(self) -> np.ndarray:
        if self.solution is None:
            raise ValueError("Solve system first")
        model = np.zeros_like(self.image, dtype=float)
        for coeff, tmpl in zip(self.solution, self._orig_templates):
            model[
                tmpl.slices_original] += coeff * tmpl.data[tmpl.slices_cutout]
        model[self.weights <= 0 | np.isnan(self.weights)] = 0.0
        return model

    @property
    def ata(self):
        if self._ata is None:
            self.build_normal_matrix()
        return self._ata

    @property
    def atb(self):
        if self._atb is None:
            self.build_normal_matrix()
        return self._atb

    def solve(
        self,
        config: FitConfig | None = None,
        x_w0: float | None = None
    ) -> Tuple[np.ndarray, np.ndarray, np.ndarray]:
        """Solve for template fluxes using conjugate gradient."""
        cfg = config or self.config

        # build big normal matrix once, this as a shift entry for every template
        A, b = self.ata, self.atb  # triggers build_normal_matrix()

        # Guarantees strict positive definiteness after whitening
        # A symmetric matrix that is positive‐semi-definite but rank-deficient
        # can have eigenvalues down to 10⁻¹⁴–10⁻¹⁶ (numerical zero). Adding 10⁻⁸
        # shifts every eigenvalue by that amount, lifting them well above rounding
        # error yet staying ≪ typical diagonal (10⁰–10⁴ for sky+source units). The
        # induced bias in fluxes is therefore ≤ 10⁻⁸ negligible compared to
        # Poisson errors (∼10⁻²–10⁻³).
        reg = cfg.reg
        if reg <= 0:
            reg = 1e-4 * np.median(A.diagonal())
        if reg > 0:
            A = A + eye(A.shape[0], format="csr") * reg

        # detecting bad rows.
        bad = np.where(np.abs(A.diagonal()) < 1e-14 * np.max(A.diagonal()))[0]
        if bad.size:
            print(
                f"Eliminating {bad.size} nearly-zero diagonal rows before ILU",
                bad.size)

        eps = reg or 1e-10
        d = np.sqrt(np.maximum(A.diagonal(), eps))
        Dinv = diags(1.0 / d, 0, format="csr")

        A_w = Dinv @ A @ Dinv
        b_w = Dinv @ b

        # expand to full solution vector corresponding to _orig_templates
        idx = [t.col_idx for t in self.templates]

        # reuse prevous solution if available
        x_w0 = getattr(self, "x_w0", None)
        x_w, info = cg(A_w, b_w, x0=x_w0, **cfg.cg_kwargs)
        self.x_w = x_w

        # n_flux is always the full input length of the templates
        x_full = np.zeros(self.n_flux, dtype=float)
        e_full = np.zeros(self.n_flux, dtype=float)

        x_full[idx] = x_w / d  # un-whiten + scatter
        e_full[idx] = self._flux_errors(A_w) / d  # un-whiten errors

        if cfg.positivity:
            x_full[:self.n_flux] = np.maximum(0, x_full[:self.n_flux])

        self.solution = x_full[:self.
                               n_flux]  # fluxes, corresponds to original templates
        self.solution_err = e_full[:self.
                                   n_flux]  # flux errors, corresponds to original templates

        # update the templates with the fitted fluxes, errors
        for tmpl, flux, err in zip(self._orig_templates, self.solution,
                                   self.solution_err):
            tmpl.flux = flux
            tmpl.err = err

        return self.solution, self.solution_err, info

    def residual(self) -> np.ndarray:
        return self.image - self.model_image()

    def quick_flux(self,
                   templates: Optional[List[Template]] = None) -> np.ndarray:
        """Return quick flux estimates based on template data and image."""
        if templates is None:
            templates = self._orig_templates
        return Templates.quick_flux(templates, self.image)

    def predicted_errors(self,
                         templates: Optional[List[Template]] = None
                         ) -> np.ndarray:
        """Return per-source uncertainties ignoring template covariance."""
        if templates is None:
            templates = self._orig_templates
        return Templates.predicted_errors(templates, self.weights)

    def flux_and_rms(
        self,
        templates: Optional[List[Template]] = None
    ) -> tuple[np.ndarray, np.ndarray]:
        """Return flux estimates and RMS errors for templates.

        Uses existing template fluxes when available; otherwise computes
        quick fluxes and predicted errors for the first ``n_flux`` templates.

        Args:
            templates: Optional list of templates to evaluate. Defaults to
                the original templates supplied to the fitter.

        Returns:
            Tuple ``(flux, rms)`` containing the flux estimates and
            corresponding RMS errors for each template.
        """
        if templates is None:
            templates = self._orig_templates

        if templates and templates[0].flux != 0:
            flux = np.array([t.flux for t in templates[:self.n_flux]])
        else:
            flux = self.quick_flux(templates)[:self.n_flux]

        rms = self.predicted_errors(templates)[:self.n_flux]
        return flux, rms

    def flux_errors(self) -> np.ndarray:
        """Return the 1-sigma flux uncertainties from the last solution."""
        if self.solution_err is None:
            raise ValueError("Solve system first")
        return self.solution_err

    def _flux_errors(self, A: csr_matrix) -> np.ndarray:
        """Return 1-sigma uncertainties for the fitted fluxes.
        This computes the diagonal of ``A`` :sup:`-1` using a SuperLU
        factorization when possible and falls back to a Hutchinson
        trace estimator otherwise.
        """
        eps_pd = 1e-6 * np.median(A.diagonal())
        A = A + eps_pd * eye(A.shape[0], format="csr")  # ensure PD

        # 0. cheap independent-pixel approximation?
        off = A.copy()
        off.setdiag(0)
        covar_power = np.sqrt((off.data**2).sum()) / A.diagonal().sum()
        if covar_power < 1e-3 or not self.config.fit_covariances:
            return 1 / np.sqrt(A.diagonal())
        else:
            return _diag_inv_hutch(A, k=16, rtol=1e-4)

    @classmethod
    def fit(
        cls,
        templates: List[Template],
        image: np.ndarray,
        weights: np.ndarray | None = None,
        config: FitConfig | None = None,
    ) -> Tuple[np.ndarray, np.ndarray]:
        """Convenience method to solve for fluxes and return residuals."""
        fitter = cls(templates, image, weights, config)
        fluxes, _, _ = fitter.solve()
        resid = fitter.residual()
        return fluxes, resid<|MERGE_RESOLUTION|>--- conflicted
+++ resolved
@@ -168,38 +168,9 @@
 
     def build_normal_matrix(self) -> None:
         """Construct normal matrix using :class:`Template` objects."""
-<<<<<<< HEAD
+        # assume low norm templates are already pruned
         norms = [t.norm for t in self.templates]
         n = len(self.templates)
-=======
-        # Compute weighted norms for all templates first
-        norms_all = [self._weighted_norm(t) for t in self.templates]
-
-        tol = 0.0
-
-        # discard vectors that contribute < 10⁻⁴ of the signal amplitude
-        if norms_all:
-            tol = 1e-12 * max(norms_all)
-
-        # Prune templates with near-zero norm
-        valid: list[Template] = []
-        norms: list[float] = []
-        for tmpl, norm in zip(self.templates, norms_all):
-            if norm < tol:
-                # logger.warning("Dropping template with low norm %.2e", norm)
-                continue
-            valid.append(tmpl)
-            norms.append(norm)
-
-        print(
-            f"Dropped {len(self.templates)-len(valid)} templates with low norm."
-        )
-        print(f"{np.isnan(norms).sum()} NaN norms found.")
-        self.templates = valid
-
-        n = len(self.templates)
-        #        duplicate = [False] * n
->>>>>>> c9bc8a3e
         ata = lil_matrix((n, n))
         atb = np.zeros(n)
         for i, tmpl_i in enumerate(
@@ -241,22 +212,9 @@
                 arr_i = tmpl_i.data[sl_i_local]
                 arr_j = tmpl_j.data[sl_j_local]
                 val = np.sum(arr_i * arr_j * w)
-<<<<<<< HEAD
-                if val == 0.0:
-                    continue
                 ata[i, j] = val
                 ata[j, i] = val
-
-=======
-                ata[i, j] = val
-                ata[j, i] = val
-
-
-#        keep = [k for k, dup in enumerate(duplicate) if not dup]
-#        self.templates = [self.templates[k] for k in keep]
-#        self._ata = ata.tocsr()[keep][:, keep]
-#        self._atb = atb[keep]
->>>>>>> c9bc8a3e
+                
         self._ata = ata.tocsr()
         self._atb = atb
 
