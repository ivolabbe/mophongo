"""Simple pipeline orchestrator.

This module exposes the :func:`run_photometry` function which ties together the
high level steps of the photometry pipeline. The actual implementation of the
template extraction and sparse fitting are delegated to the ``templates`` and
``fit`` modules which will be implemented separately.
"""

from __future__ import annotations

import os
import psutil
from typing import Sequence
from copy import deepcopy
import logging
import numpy as np
from collections import defaultdict

from astropy.table import Table
from astropy.wcs import WCS
from astropy.nddata import Cutout2D

from .psf_map import PSFRegionMap
from .utils import bin_factor_from_wcs, downsample_psf

logger = logging.getLogger(__name__)


def _per_source_chi2(residual: np.ndarray, weights: np.ndarray, templates: Sequence[Template]) -> np.ndarray:
    """Compute template-weighted chi² for each template.

    For each template, computes the sum of squared, template-weighted residuals
    divided by the noise variance, normalized by the sum of template weights.

    Returns
    -------
    ndarray
        Array of template-weighted chi² values, one per template in ``templates``.
    """
    chi2 = np.zeros(len(templates), dtype=float)
    for i, tmpl in enumerate(templates):
        res = residual[tmpl.slices_original]
        tmpl_data = tmpl.data[tmpl.slices_cutout]
        ivar = weights[tmpl.slices_original]   # inverse variance
        mask = (ivar > 0)
        # Template-weighted chi²: sum((res * tmpl)^2 / var) / sum(tmpl^2)
        num = np.sum(mask * (res * tmpl_data)**2 * ivar)
        denom = np.sum(mask * tmpl_data**2)
        chi2[i] = num / denom if denom > 0 else 0.0
    return chi2

# should support PSFRegionMap as well, like in template.convolve_templates
#   ra, dec = tmpl.wcs.wcs_pix2world(x, y, 0)
# else:
#     ra, dec = x, y
# kern = kernel.get_psf(ra, dec)

def _extract_psf_at(tmpl: Template, psf: np.ndarray | PSFRegionMap) -> np.ndarray:
    """Return a PSF stamp matching the template size.
    
    Parameters
    ----------
    tmpl : Template
        Template object providing position and size information
    psf : np.ndarray or PSFRegionMap
        Either a static PSF array or a PSFRegionMap for spatially varying PSFs
        
    Returns
    -------
    np.ndarray
        PSF stamp normalized to sum=1, matching template size
    """
    from scipy.ndimage import shift

    # Get the PSF array - either directly or via lookup
    if isinstance(psf, PSFRegionMap):
        # Look up PSF at template position
        x, y = tmpl.input_position_original
        if hasattr(tmpl, 'wcs') and tmpl.wcs is not None:
            ra, dec = tmpl.wcs.wcs_pix2world(x, y, 0)
        else:
            ra, dec = x, y
        psf_array = psf.get_psf(ra, dec)
        if psf_array is None:
            raise ValueError(f"No PSF found at position ({ra}, {dec})")
    else:
        # Use static PSF array
        psf_array = psf

    ny, nx = tmpl.data.shape
    cx_psf, cy_psf = psf_array.shape[1] // 2, psf_array.shape[0] // 2

    xc, yc = tmpl.input_position_cutout
    dx = xc - (nx // 2)
    dy = yc - (ny // 2)

    shifted = shift(psf_array, shift=(dy, dx), order=3, mode="constant", cval=0.0, prefilter=False)
    cut = Cutout2D(
        shifted,
        (cx_psf, cy_psf),
        tmpl.data.shape,
        mode="partial",
        fill_value=0.0,
    )
    stamp = cut.data.copy()
    s = stamp.sum()
    if s > 0:
        stamp /= s
    return stamp


def run(
    images: Sequence[np.ndarray],
    segmap: np.ndarray,
    *,
    catalog: Table | None = None,
    psfs: Sequence[np.ndarray] | None = None,
    weights: Sequence[np.ndarray] | None = None,
    wht_images: Sequence[np.ndarray] | None = None,
    kernels: Sequence[np.ndarray | PSFRegionMap] | None = None,
    wcs: Sequence[WCS] | None = None,
    window: Window | None = None,
    extend_templates: str | None = None,
    #    astrom_order: int = 1,
    config: FitConfig | None = None,
) -> tuple[Table, np.ndarray]:
    """Run photometry on a set of images.

    Parameters
    ----------
    images
        Sequence of image arrays. The first image defines the high-resolution
        detection plane used to build templates.
    segmap
        Segmentation map aligned with the images. If not catalog provided, all sources are fit.
    catalog
        Optional source catalog. Must provide ``y`` and ``x`` columns giving pixel
        positions. Performs only fitting of these sources, not all sources in Segmentation image. 
    psfs
        Point-spread functions matching each image.
    weights
        Optional sequence of weight arrays corresponding to ``images``.
    kernels
        Optional sequence of precomputed kernels or :class:`~mophongo.kernels.KernelLookup`
        objects corresponding to ``images``. If ``None``, matching kernels are
        computed from ``psfs``.

    Returns
    -------
    Table
        Table containing the input catalog columns plus measured fluxes for
        each image.
    ndarray
        Stack of residual images after subtracting the model from each input
        image. The array has shape ``(n_images, ny, nx)``.
    """

    if psfs is not None:
        if len(images) != len(psfs):
            raise ValueError("Number of images and PSFs must match")
    if weights is None and wht_images is not None:
        weights = wht_images
    if weights is not None and len(weights) != len(images):
        raise ValueError("Number of weight images must match number of images")

    from .psf import PSF
    from .templates import Templates
    from .fit import SparseFitter, FitConfig
    from .astro_fit import GlobalAstroFitter
    from .local_astrometry import AstroCorrect
    from . import utils
    import warnings

    memory = lambda: psutil.Process(os.getpid()).memory_info().rss / 1e9

    print(f'Pipeline (start) memory: {memory():.1f} GB')

    if config is None:
        config = FitConfig()
    print(f"Pipeline config: {config}")

    cat = catalog.copy()
    positions = list(zip(catalog["x"], catalog["y"]))

    # Step 1: Extract templates from the first image (alternatively, use models)
    tmpls = Templates()
    tmpls.extract_templates(images[0],
                            segmap,
                            positions,
                            wcs=wcs[0] if wcs is not None else None)
    ndropped = len(positions) - len(tmpls.templates)
    print(f'Pipepline: {len(tmpls.templates)} extracted templates, dropped {ndropped}.')
    print(f'Pipeline (templates) memory: {memory():.1f} GB')

    ac = AstroCorrect(config)
    residuals = []
    for idx in range(1, len(images)):

        if wcs is not None:
            k = bin_factor_from_wcs(wcs[0], wcs[idx])
        else:
            k = 1

        kernel = None
        if kernels is not None and kernels[idx] is not None:
            kernel = deepcopy(kernels[idx])
            if isinstance(kernel, PSFRegionMap):
                print(f"Using kernel lookup table {kernel.name}")
                if k > 1:
                    kernel.psfs = np.array(
                        [downsample_psf(psf, k) for psf in kernel.psfs])
            else:
                kernel = downsample_psf(kernel, k)

        # assume weights are dominated by photometry image (for proper weights see sparse fitter, needes iteration)
        weights_i = weights[idx] if weights is not None else None

        # Downsample templates and kernel to match the image resolution
        if k > 1:
            tmpls_lo = Templates()
            tmpls_lo.original_shape = images[idx].shape
            if wcs is not None:
                tmpls_lo.wcs = wcs[idx]
            tmpls_lo._templates = [
                t.downsample_wcs(images[idx],
                                 wcs[idx] if wcs is not None else None, k)
                for t in tmpls._templates
            ]
        else:
            tmpls_lo = tmpls

        if weights_i is not None:
            tmpls_lo.prune_outside_weight(weights_i)

        templates = tmpls_lo.convolve_templates(kernel, inplace=False)
<<<<<<< HEAD
        templates = Templates.prune_and_dedupe(templates, weights_i)
        tmpls_lo._templates = templates
        templates = tmpls_lo._templates
=======
#        templates = empls_lo._templates

>>>>>>> d59d520f
        print(f'Pipeline (convolved) memory: {memory():.1f} GB')

        # test if images, weights, and templates are all finite
        assert np.all(np.isfinite(images[idx])), "Image contains NaN values"
        if weights_i is not None:
            assert np.all(np.isfinite(weights_i)), "Weights contain NaN values"
        for t in templates:
            assert np.all(np.isfinite(t.data)), "Templates contain NaN values"

        fitter_cls = GlobalAstroFitter if (
            config.fit_astrometry_niter > 0 and config.fit_astrometry_joint
            ) else SparseFitter

        # every iteration will scale and shift the tmpl images
        # accumulated the shifts and scale are recorded in template attributes
        niter = max(config.fit_astrometry_niter, 1)
        for j in range(niter):
            print(f"Running iteration {j+1} of {niter}")

            fitter = fitter_cls(templates, images[idx], weights_i, config)
            fluxes, errs, info = fitter.solve()
            res = fitter.residual()
            print(f'Pipeline (residual) memory: {memory():.1f} GB')

            if config.fit_astrometry_niter > 0 and not config.fit_astrometry_joint:
                logger.info("fitting astrometry separately")
                ac.fit(templates, res, fitter.solution)

            # perform a final fit with just the fluxes. @@@ could do this as final pass also for joint fitter
            # check if this call is ok, only makes sense if we rebuild the normal matrix
            # TODO: track this from the templates is_dirty flag
            # dont have to rebuild if we are adding templates for residuals
                fitter._ata = None  # @@@ do this properly
                fluxes, errs, info = fitter.solve()
                res = fitter.residual()

        # second pass: add extra templates for poor fits
        if (config.multi_tmpl_psf_core or config.multi_tmpl_colour
            ) and psfs is not None and weights_i is not None:
            chi_nu = _per_source_chi2(res, weights_i, templates)
            bad_idx = np.where(chi_nu > config.multi_tmpl_chi2_thresh)[0]
            print('Distribution >99% chi2:', np.percentile(chi_nu, [99]))
            if bad_idx.size > 0:
                print(f"Adding {len(bad_idx)} new templates for poor fits "
                      f"(chi^2/nu > {config.multi_tmpl_chi2_thresh})")
                for bi in bad_idx:
                    parent = templates[bi]
                    if config.multi_tmpl_psf_core and psfs is not None:
                        stamp = _extract_psf_at(parent, psfs[idx])
                        tmpls_lo.add_component(parent, stamp, "psf")
                    # Placeholder for additional components (e.g. colour maps)

                fitter = fitter_cls(templates, images[idx], weights_i, config)
                fluxes, errs, info = fitter.solve()
                res = fitter.residual()

        err_pred = fitter.predicted_errors()

        print("Done...")

        # put fluxes into catalog based on template IDs
        parent_ids = [
            tmpl.parent_id
            if getattr(tmpl, "parent_id", None) is not None else tmpl.id
            for tmpl in templates
        ]
        id_to_index = {id_: i for i, id_ in enumerate(cat["id"])}
        cat[f"flux_{idx}"] = config.bad_value
        cat[f"err_{idx}"] = config.bad_value
        cat[f"err_pred_{idx}"] = config.bad_value

        flux_sum: defaultdict[int, float] = defaultdict(float)
        err_sum: defaultdict[int, float] = defaultdict(float)
        err_pred_sum: defaultdict[int, float] = defaultdict(float)
        for pid, fl, er, ep in zip(parent_ids, fluxes, errs, err_pred):
            if pid is None:
                continue
            flux_sum[pid] += fl
            err_sum[pid] = np.sqrt(err_sum[pid]**2 + er**2)
            err_pred_sum[pid] = np.sqrt(err_pred_sum[pid]**2 + ep**2)

        for pid, fl in flux_sum.items():
            ci = id_to_index.get(pid)
            if ci is None:
                continue
            cat[f"flux_{idx}"][ci] = fl
            cat[f"err_{idx}"][ci] = err_sum[pid]
            cat[f"err_pred_{idx}"][ci] = err_pred_sum[pid]

        residuals.append(res)

    print(
        f'Pipeline (end) memory: {psutil.Process(os.getpid()).memory_info().rss/1e9:.1f} GB'
    )

    return cat, residuals, fitter<|MERGE_RESOLUTION|>--- conflicted
+++ resolved
@@ -233,14 +233,10 @@
             tmpls_lo.prune_outside_weight(weights_i)
 
         templates = tmpls_lo.convolve_templates(kernel, inplace=False)
-<<<<<<< HEAD
+        
         templates = Templates.prune_and_dedupe(templates, weights_i)
         tmpls_lo._templates = templates
-        templates = tmpls_lo._templates
-=======
-#        templates = empls_lo._templates
-
->>>>>>> d59d520f
+
         print(f'Pipeline (convolved) memory: {memory():.1f} GB')
 
         # test if images, weights, and templates are all finite
