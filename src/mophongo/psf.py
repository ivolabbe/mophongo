"""Point spread function utilities.

This module provides a :class:`PSF` class which wraps a pixel grid
representation of a point spread function. Instances can be created from
analytic profiles (Moffat, Gaussian) or directly from a user supplied
array. A method is included to compute a matching kernel between two PSFs.
"""

from __future__ import annotations

from collections import OrderedDict

import logging
import os
import numpy as np
from scipy.optimize import least_squares
from scipy.ndimage import shift as nd_shift
from dataclasses import dataclass
from shapely.geometry import Point, Polygon
from drizzlepac import adrizzle

from astropy.io import fits
from astropy.wcs import WCS
from astropy.table import Table
from astropy.utils.data import download_file
from photutils.psf import matching
from photutils.psf.matching import TukeyWindow
from photutils.centroids import centroid_quadratic, centroid_com   

<<<<<<< HEAD
from .utils import measure_shape 
=======
from .utils import (
    measure_shape,
    get_wcs_pscale,
    get_slice_wcs,
    to_header,
    read_wcs_csv,
    fit_kernel_fourier,
)
>>>>>>> b9cc275c
from astropy.nddata import Cutout2D
from astropy.coordinates import SkyCoord
 

logger = logging.getLogger(__name__)

@dataclass
class GaussianFit:
    """Parameters describing a fitted Gaussian profile."""

    fwhm_x: float
    fwhm_y: float
    theta: float
    xc: float
    yc: float
    flux: float
    shape: tuple = None  # Store the original array shape
    
    def model(self) -> np.ndarray:
        """Generate the best fit Gaussian model."""
        from .utils import gaussian
        return gaussian(self.shape, self.fwhm_x, self.fwhm_y, self.theta, 
                       x0=self.xc, y0=self.yc, flux=self.flux)

@dataclass
class MoffatFit:
    """Parameters describing a fitted Moffat profile."""

    fwhm_x: float
    fwhm_y: float
    beta: float
    theta: float
    xc: float
    yc: float
    flux: float
    shape: tuple = None  # Store the original array shape
    
    def model(self) -> np.ndarray:
        """Generate the best fit Moffat model."""
        from .utils import moffat
        return moffat(self.shape, self.fwhm_x, self.fwhm_y, self.beta, 
                     self.theta, x0=self.xc, y0=self.yc, flux=self.flux)

@dataclass
class PSF:
    """Discrete point spread function."""

    array: np.ndarray
    wcs: WCS | None = None
    pos: tuple[float, float] | None = None

    @property
    def data(self) -> np.ndarray:
        """Alias for the PSF array."""
        return self.array

    def __post_init__(self) -> None:
        arr = np.asarray(self.array, dtype=float)
        s = arr.sum()
        if s != 0:
            arr = arr / s
        self.array = arr

    @classmethod
    def moffat(
        cls,
        size: int | tuple[int, int],
        fwhm_x: float,
        fwhm_y: float,
        beta: float,
        theta: float = 0.0,
    ) -> "PSF":
        """Create a normalized Moffat PSF."""
        from .utils import moffat as moffat_psf

        return cls(moffat_psf(size, fwhm_x, fwhm_y, beta, theta))

    @classmethod
    def gaussian(
        cls,
        size: int | tuple[int, int],
        fwhm_x: float,
        fwhm_y: float,
        theta: float = 0.0,
    ) -> "PSF":
        """Create a normalized Gaussian PSF."""
        from .utils import gaussian as gaussian_psf

        return cls(gaussian_psf(size, fwhm_x, fwhm_y, theta))

    @classmethod
    def delta(cls, size: int = 3) -> "PSF":
        """Create a symmetric delta function PSF.

        Parameters
        ----------
        size : int, optional
            Length of each side of the square PSF array. ``size`` should be odd
            to center the delta pixel. Defaults to ``3``.

        Returns
        -------
        PSF
            PSF instance containing a single central pixel with unit flux.
        """

        array = np.zeros((size, size), dtype=float)
        cy = size // 2
        cx = size // 2
        array[cy, cx] = 1.0
        return cls(array)

    @classmethod
    def from_array(cls, array: np.ndarray) -> "PSF":
        """Create a PSF from an arbitrary pixel array."""
        return cls(array)

    @classmethod
    def from_data(
        cls,
        data: np.ndarray,
        position: tuple[float, float] | tuple["Quantity", "Quantity"]
        | None = None,
        *,
        search_boxsize: int | tuple[int, int] | None = None,
        fit_boxsize: int | tuple[int, int] = 5,
        size: int = 51,
        wcs: WCS | None = None,
        verbose: bool = False,
    ) -> "PSF":
        """Extract a PSF from ``data`` around an approximate star position.

        Parameters
        ----------
        data : ndarray
            Image containing the star.
        position : tuple of float or tuple of astropy Quantity
            Approximate ``(x, y)`` pixel coordinates of the star, or (ra, dec) as astropy Quantities (e.g. with unit deg).
        search_boxsize, fit_boxsize : int or tuple of int, optional
            Passed to :func:`photutils.centroids.centroid_quadratic`.
        size : int, optional
            Cutout size. The PSF will be a square array of this shape.
        wcs : astropy.wcs.WCS, optional
            WCS object for the image.

        Returns
        -------
        PSF
            PSF instance extracted from the image.
        """
        from astropy.nddata import Cutout2D
        from photutils.centroids import centroid_quadratic
        from astropy.coordinates import SkyCoord
        import astropy.units as u

        if position is None:
            # get center pixel of ndarray
            position_pix = ((data.shape[1] - 1) // 2, (data.shape[0] - 1) / 2)
        else:
            # If position is given as (Quantity, Quantity) and wcs is supplied, convert to pixel
            if (hasattr(position[0], "unit") and hasattr(position[1], "unit")
                    and wcs is not None):
                sky = SkyCoord(position[0], position[1])
                x, y = wcs.world_to_pixel(sky)
                position_pix = (x, y)
            else:
                position_pix = position

    # If either search_boxsize or fit_boxsize is None, skip recentering
        if search_boxsize is None:
            x_cen, y_cen = position_pix
        else:
            x_cen, y_cen = centroid_quadratic(
                data,
                xpeak=position_pix[0],
                ypeak=position_pix[1],
                fit_boxsize=fit_boxsize,
                search_boxsize=search_boxsize,
            )
        if verbose:
            if search_boxsize is not None:
                print(f"original position: ({position_pix})")
            print(f"Centroid position: ({x_cen}, {y_cen})")

        cut = Cutout2D(
            data,
            (x_cen, y_cen),  # Use unrounded center
            (size, size),
            mode="partial",
            wcs=wcs,
            fill_value=0.0,
            copy=True,
        )
        return cls(array=np.asarray(cut.data),
                   wcs=cut.wcs,
                   pos=cut.input_position_cutout)

    def matching_kernel(
        self,
        other: "PSF" | np.ndarray,
        window: object | None = None,
        *,
        recenter: bool = True,
    ) -> np.ndarray:
        """Return the convolution kernel that matches ``self`` to ``other``.
        
        Parameters
        ----------
        other : PSF or np.ndarray
            The target PSF. If np.ndarray, it's assumed to be a normalized PSF.
        window : optional
            Window function passed to ``create_matching_kernel``. Defaults to TukeyWindow(alpha=0.4).
        
        Parameters
        ----------
        recenter : bool, optional
            If ``True`` the resulting kernel is shifted to its centroid using
            bicubic interpolation. Defaults to ``True``.

        Returns
        -------
        kernel : np.ndarray
            Convolution kernel that matches self to other.
        """
        psf_hi = self.array

        # Handle both PSF objects and numpy arrays
        if isinstance(other, PSF):
            psf_lo = other.array
        else:
            psf_lo = np.asarray(other, dtype=float)
            # Normalize if not already normalized
            if psf_lo.sum() != 0:
                psf_lo = psf_lo / psf_lo.sum()

        if psf_hi.shape != psf_lo.shape:
            ny = max(psf_hi.shape[0], psf_lo.shape[0])
            nx = max(psf_hi.shape[1], psf_lo.shape[1])
            shape = (ny, nx)
            psf_hi = pad_to_shape(psf_hi, shape)
            psf_lo = pad_to_shape(psf_lo, shape)

        kernel = psf_matching_kernel(psf_hi,
                                     psf_lo,
                                     window=window,
                                     recenter=recenter)
        return kernel

    def matching_kernel_basis(
        self,
        other: "PSF" | np.ndarray,
        basis: np.ndarray,
        *,
        recenter: bool = True,
    ) -> np.ndarray:
        """Return convolution kernel using a Fourier basis fit."""

        psf_hi = self.array
        psf_lo = other.array if isinstance(other, PSF) else np.asarray(other, dtype=float)
        if psf_lo.sum() != 0:
            psf_lo = psf_lo / psf_lo.sum()

        if psf_hi.shape != psf_lo.shape:
            ny = max(psf_hi.shape[0], psf_lo.shape[0])
            nx = max(psf_hi.shape[1], psf_lo.shape[1])
            shape = (ny, nx)
            psf_hi = pad_to_shape(psf_hi, shape)
            psf_lo = pad_to_shape(psf_lo, shape)

        if basis.shape[:2] != psf_hi.shape:
            basis = np.stack(
                [pad_to_shape(basis[:, :, i], psf_hi.shape) for i in range(basis.shape[2])],
                axis=2,
            )

        kernel, _ = fit_kernel_fourier(psf_hi, psf_lo, basis)
        if recenter:
            ycen, xcen = centroid_quadratic(kernel, fit_boxsize=5)
            if not np.isnan(ycen) and not np.isnan(xcen):
                cy = (kernel.shape[0] - 1) / 2
                cx = (kernel.shape[1] - 1) / 2
                kernel = nd_shift(kernel, (cy - ycen, cx - xcen), order=3, mode="nearest")
        return kernel

    def _fit_profile(self, model_func, default_params, free_params, xc=None, yc=None, result_class=None):
        """Shared fitting logic for both Gaussian and Moffat profiles."""
        from scipy.optimize import least_squares
        
        y, x = np.indices(self.array.shape)
        cy = (self.array.shape[0] - 1) / 2 if yc is None else yc
        cx = (self.array.shape[1] - 1) / 2 if xc is None else xc

        _, _, sigma_x, sigma_y, theta0 = measure_shape(
            self.array, np.ones_like(self.array, dtype=bool))
        theta0 = ((theta0 + np.pi / 2) % np.pi) - np.pi / 2

        params = default_params.copy()
        params.update({
            'fwhm_x': 2.355 * sigma_x,
            'fwhm_y': 2.355 * sigma_y,
            'theta': theta0,
            'xc': cx,
            'yc': cy,
            'flux': self.array.sum()  # Initial flux estimate
        })

        # Build optimization parameter list and mapping
        free_list = [p.strip() for p in free_params.split(',')]
        opt_params = []
        param_map = {}
        bounds_lower, bounds_upper = [], []
        
        for param in free_list:
            if param == 'fwhm':  # Special case for symmetric fwhm
                # Use fwhm_x as the initial value for symmetric fitting
                opt_params.append(params['fwhm_x'])
                param_map[param] = len(opt_params) - 1
                bounds_lower.append(1e-3)
                bounds_upper.append(np.inf)
            elif param.startswith('fwhm') and param in params:
                opt_params.append(params[param])
                param_map[param] = len(opt_params) - 1
                bounds_lower.append(1e-3)
                bounds_upper.append(np.inf)
            elif param in params:
                opt_params.append(params[param])
                param_map[param] = len(opt_params) - 1
                
                # Set bounds based on parameter type
                if param == 'beta':
                    bounds_lower.append(0.5)
                    bounds_upper.append(20.0)
                elif param == 'theta':
                    bounds_lower.append(-np.pi / 2)
                    bounds_upper.append(np.pi / 2)
                elif param in ['xc', 'yc']:
                    max_val = self.array.shape[1 if param == 'xc' else 0] - 1
                    bounds_lower.append(0)
                    bounds_upper.append(max_val)
                elif param == 'flux':
                    bounds_lower.append(1e-10)
                    bounds_upper.append(np.inf)

        def residual(p):
            # Map optimization parameters back to model parameters
            current_params = params.copy()
            
            for param_name, idx in param_map.items():
                if param_name == 'fwhm':  # Symmetric case
                    current_params['fwhm_x'] = current_params['fwhm_y'] = p[idx]
                else:
                    current_params[param_name] = p[idx]
            
            model = model_func(self.array.shape, **current_params)
            return (model - self.array).ravel()

        result = least_squares(residual, opt_params, bounds=(bounds_lower, bounds_upper))
        
        # Update parameters with fitted values
        for param_name, idx in param_map.items():
            if param_name == 'fwhm':  # Symmetric case
                fwhm_val = float(result.x[idx])
                params['fwhm_x'] = params['fwhm_y'] = fwhm_val
            else:
                params[param_name] = float(result.x[idx])
        
        # Return result with appropriate parameter names
        result_params = {}
        for field_name in result_class.__annotations__:
            if field_name != 'shape':  # Skip the shape field
                result_params[field_name] = params[field_name]
        
        # Add the shape information
        result_params['shape'] = self.array.shape
        
        return result_class(**result_params)

    def fit_moffat(self, free_params: str = "fwhm_x,fwhm_y,beta,theta,flux", 
                   xc: float = None, yc: float = None) -> MoffatFit:
        from .utils import moffat
        
        def model_func(shape, fwhm_x, fwhm_y, beta, theta, xc, yc, flux, **kwargs):
            return moffat(shape, fwhm_x, fwhm_y, beta, theta, x0=xc, y0=yc, flux=flux)
        
        return self._fit_profile(
            model_func, {'beta': 2.5}, free_params, xc, yc, MoffatFit
        )

    def fit_gaussian(self, free_params: str = "fwhm_x,fwhm_y,theta,flux",
                     xc: float = None, yc: float = None) -> GaussianFit:
        from .utils import gaussian
        
        def model_func(shape, fwhm_x, fwhm_y, theta, xc, yc, flux, **kwargs):
            return gaussian(shape, fwhm_x, fwhm_y, theta, x0=xc, y0=yc, flux=flux)
        
        return self._fit_profile(
            model_func, {}, free_params, xc, yc, GaussianFit
        )

    @staticmethod
    def gaussian_matching_kernel(
        data: np.ndarray,
        psf_model: np.ndarray,
        method: str = "gaussian",
        params: str = "flux,fwhm,xc,yc",
        fit_size: int = 25,
    ) -> tuple[np.ndarray, float, GaussianFit | MoffatFit, GaussianFit | MoffatFit]:
        """Derive a convolution kernel matching ``psf_model`` to ``data``.

        Parameters
        ----------
        data : ndarray
            Observed data (e.g., a star cutout).
        psf_model : ndarray
            PSF model array to be convolved.
        method : {{'gaussian', 'moffat'}}, optional
            Profile used for the fit. Defaults to ``'gaussian'``.
        params : str, optional
            Parameters to optimize during the fit. Defaults to
            ``'flux,fwhm,xc,yc'``.
        fit_size : int, optional
            Size of the central region used for the profile fit.

        Returns
        -------
        kernel : ndarray
            Convolution kernel matching ``psf_model`` to ``data``.
        fwhm_kernel : float
            FWHM of the derived kernel.
        data_fit : ``GaussianFit`` or ``MoffatFit``
            Fit result for the data.
        psf_fit : ``GaussianFit`` or ``MoffatFit``
            Fit result for the PSF model.
        """

        if method.lower() == "gaussian":
            data_fit = PSF.from_data(data, size=fit_size).fit_gaussian(params)
            psf_fit = PSF.from_data(psf_model, size=fit_size).fit_gaussian(params)
        elif method.lower() == "moffat":
            data_fit = PSF.from_data(data, size=fit_size).fit_moffat(params)
            psf_fit = PSF.from_data(psf_model, size=fit_size).fit_moffat(params)
        else:
            raise ValueError(
                f"Unknown method: {method}. Use 'gaussian' or 'moffat'."
            )

        fwhm_kernel_sq = data_fit.fwhm_x**2 - psf_fit.fwhm_x**2
        if fwhm_kernel_sq <= 0:
            kernel_size = 3
            kernel = np.zeros((kernel_size, kernel_size))
            kernel[kernel_size // 2, kernel_size // 2] = 1.0
            fwhm_kernel = 0.0
        else:
            fwhm_kernel = float(np.sqrt(fwhm_kernel_sq))
            kernel_size = int(fwhm_kernel * 2.5)
            if kernel_size % 2 == 0:
                kernel_size += 1
            kernel_size = max(kernel_size, 3)
            kernel = PSF.gaussian(kernel_size, fwhm_kernel, fwhm_kernel).array

        return kernel, fwhm_kernel, data_fit, psf_fit


def pad_to_shape(arr: np.ndarray, shape: tuple[int, int]) -> np.ndarray:
    """Pad array with zeros to center it in the target shape."""
    py = (shape[0] - arr.shape[0]) // 2
    px = (shape[1] - arr.shape[1]) // 2
    return np.pad(arr, ((py, shape[0] - arr.shape[0] - py), (px, shape[1] - arr.shape[1] - px)))


def psf_matching_kernel(
    psf_hi: np.ndarray,
    psf_lo: np.ndarray,
    *,
    window: object | None = None,
    recenter: bool = True,
) -> np.ndarray:
    """Compute a convolution kernel matching ``psf_hi`` to ``psf_lo``.

    The kernel ``k`` is defined such that ``psf_hi * k \approx psf_lo`` when
    convolved. ``photutils.psf.matching.create_matching_kernel`` is used under
    the hood. If the two PSFs have different shapes they are zero padded to a
    common grid before computing the kernel.

    Parameters
    ----------
    psf_hi, psf_lo:
        High- and low-resolution PSF arrays normalized to unit sum. They may
        have different shapes.
    window : optional
        Window function passed to ``create_matching_kernel``. Defaults to TukeyWindow(alpha=0.5).
    recenter : bool, optional
        If ``True`` the resulting kernel is shifted to its centroid using
        bicubic interpolation. Defaults to ``True``.

    Returns
    -------
    kernel: ``np.ndarray``
        Convolution kernel with shape equal to the larger of the two input PSFs.
    """
    if psf_hi.shape != psf_lo.shape:
        ny = max(psf_hi.shape[0], psf_lo.shape[0])
        nx = max(psf_hi.shape[1], psf_lo.shape[1])
        shape = (ny, nx)
        psf_hi = pad_to_shape(psf_hi, shape)
        psf_lo = pad_to_shape(psf_lo, shape)

    if window is None:
        window = TukeyWindow(alpha=0.4)

    kernel = matching.create_matching_kernel(psf_hi, psf_lo, window=window)
    kernel = np.asarray(kernel)
    if recenter:
        ycen, xcen = centroid_quadratic(kernel, fit_boxsize=5)
        cy = (kernel.shape[0] - 1) / 2
        cx = (kernel.shape[1] - 1) / 2
        kernel = nd_shift(kernel, (cy - ycen, cx - xcen), order=3, mode="nearest")
    return kernel


def psf_matching_kernel_basis(
    psf_hi: np.ndarray,
    psf_lo: np.ndarray,
    basis: np.ndarray,
    *,
    recenter: bool = True,
) -> np.ndarray:
    """Match ``psf_hi`` to ``psf_lo`` using basis function fitting."""

    kernel, _ = fit_kernel_fourier(psf_hi, psf_lo, basis)
    if recenter:
        ycen, xcen = centroid_quadratic(kernel, fit_boxsize=5)
        if not np.isnan(ycen) and not np.isnan(xcen):
            cy = (kernel.shape[0] - 1) / 2
            cx = (kernel.shape[1] - 1) / 2
            kernel = nd_shift(kernel, (cy - ycen, cx - xcen), order=3, mode="nearest")
    return kernel


from pathlib import Path
import re

# ---------------------------------------------------------------------
# Minimal EffectivePSF implementation (JWST STDPSF)
# ---------------------------------------------------------------------
class EffectivePSF:

    def __init__(self, **kwargs):
        self.epsf = OrderedDict()
        self.extended_epsf = {}
        self.extended_N = None
#        if kwargs.get("jwst_stdpsf", True):
#            self.load_jwst_stdpsf()

    def load_jwst_stdpsf(
        self,
        miri_filters=None,
        nircam_sw_filters=None,
        nircam_sw_detectors=None,
        nircam_lw_filters=None,
        nircam_lw_detectors=None,
        miri_extended=True,
        clip_negative=False,
        local_dir=None,
        filter_pattern=None,
        use_astropy_cache=True,
        verbose=False,
    ):
        """Download JWST STDPSF models."""

        # If local_dir is specified, use it to find files
        if local_dir is not None and filter_pattern is not None:
            p = Path(local_dir)
            files_dir = list(p.rglob('*.fits'))
            #rx = re.compile(filter_pattern)
            rx = re.compile(f"{filter_pattern}(?!_EXTENDED)")
            files = [f for f in files_dir if rx.search(os.path.basename(f))]
            for f in files:
                with fits.open(f) as im:
                    if verbose:
                        print(f"Loading {f}")
                    data = np.array([d.T for d in im[0].data]).T
                    if clip_negative:
                        data[data < 0] = 0
                    key = os.path.basename(f).split(".fits")[0]
                    self.epsf[key] = data
            return

        if miri_filters is None:
            miri_filters = [
                #                "F560W",
                "F770W",
                # "F1000W",
                # "F1130W",
                # "F1280W",
                # "F1500W",
                # "F1800W",
                # "F2100W",
                # "F2550W",
            ]
        if nircam_sw_filters is None:
            nircam_sw_filters = ["F200W"]
        if nircam_sw_detectors is None:
            nircam_sw_detectors = [
                "A1",
                "A2",
                "A3",
                "A4",
                "B1",
                "B2",
                "B3",
                "B4",
            ]
        if nircam_lw_filters is None:
            nircam_lw_filters = ["F444W"]
        if nircam_lw_detectors is None:
            nircam_lw_detectors = ["AL", "BL"]

        base = "https://www.stsci.edu/~jayander/JWST1PASS/LIB/PSFs/STDPSFs/"
        miri_path = ("MIRI/EXTENDED/STDPSF_MIRI_{filter}_EXTENDED.fits"
                     if miri_extended else "MIRI/STDPSF_MIRI_{filter}.fits")

        for filt in miri_filters:
            url = base + miri_path.format(filter=filt)
            try:
                file_obj = download_file(url, cache=use_astropy_cache)
                with fits.open(file_obj) as im:
                    data = np.array([d.T for d in im[0].data]).T
                    if clip_negative:
                        data[data < 0] = 0
                    key = os.path.basename(url.split(".fits")[0])
                    self.epsf[key] = data
            except Exception as e:
                print(f"Failed to download {url}: {e}")

        sw_path = "NIRCam/SWC/{filter}/STDPSF_NRC{detector}_{filter}.fits"
        for filt in nircam_sw_filters:
            for det in nircam_sw_detectors:
                url = base + sw_path.format(filter=filt, detector=det)
                try:
                    file_obj = download_file(url, cache=use_astropy_cache)
                    with fits.open(file_obj) as im:
                        data = np.array([d.T for d in im[0].data]).T
                        if clip_negative:
                            data[data < 0] = 0
                        key = os.path.basename(url.split(".fits")[0])
                        self.epsf[key] = data
                except Exception as e:
                    print(f"Failed to download {url}: {e}")

        lw_path = "NIRCam/LWC/STDPSF_NRC{detector}_{filter}.fits"
        for filt in nircam_lw_filters:
            for det in nircam_lw_detectors:
                url = base + lw_path.format(filter=filt, detector=det)
                try:
                    file_obj = download_file(url, cache=use_astropy_cache)
                    with fits.open(file_obj) as im:
                        data = np.array([d.T for d in im[0].data]).T
                        if clip_negative:
                            data[data < 0] = 0
                        key = os.path.basename(url.split(".fits")[0])
                        key = key.replace(f"{det}_", f"{det}ONG_")
                        self.epsf[key] = data
                except Exception as e:
                    print(f"Failed to download {url}: {e}")

    # --- PSF evaluation -------------------------------------------------
    def get_at_position(self, x, y, filter, rot90=0):
        """Interpolate the ePSF grid to a detector position."""
        epsf = self.epsf[filter]
        psf_type = "HST/Optical"
        if filter.startswith("STDPSF_MIRI"):
            psf_type = "STDPSF_MIRI"
        elif filter.startswith("STDPSF_NRC"):
            psf_type = "STDPSF_NRC"

        self.eval_psf_type = psf_type

        if psf_type == "STDPSF_MIRI":
            ndet = int(np.sqrt(epsf.shape[2]))
            rx = np.interp(x, [1, 358, 1032], [1, 2, 3]) - 1
            ry = np.interp(y, [1, 512, 1024], [1, 2, 3]) - 1
            nx = np.clip(int(rx), 0, 2)
            ny = np.clip(int(ry), 0, 2)
            fx = rx - nx
            fy = ry - ny
            if ndet == 1:
                psf_xy = epsf[:, :, 0]
            else:
                psf_xy = (1 - fx) * (1 - fy) * epsf[:, :, nx + ny * ndet]
                psf_xy += fx * (1 - fy) * epsf[:, :, nx + 1 + ny * ndet]
                psf_xy += (1 - fx) * fy * epsf[:, :, nx + (ny + 1) * ndet]
                psf_xy += fx * fy * epsf[:, :, nx + 1 + (ny + 1) * ndet]
            psf_xy = psf_xy.T

        elif psf_type == "STDPSF_NRC":
            ndet = int(np.sqrt(epsf.shape[2]))
            rx = np.interp(x, [0, 512, 1024, 1536, 2048], [1, 2, 3, 4, 5]) - 1
            ry = np.interp(y, [0, 512, 1024, 1536, 2048], [1, 2, 3, 4, 5]) - 1
            nx = np.clip(int(rx), 0, 4)
            ny = np.clip(int(ry), 0, 4)
            fx = rx - nx
            fy = ry - ny
            if ndet == 1:
                psf_xy = epsf[:, :, 0]
            else:
                psf_xy = (1 - fx) * (1 - fy) * epsf[:, :, nx + ny * ndet]
                psf_xy += fx * (1 - fy) * epsf[:, :, nx + 1 + ny * ndet]
                psf_xy += (1 - fx) * fy * epsf[:, :, nx + (ny + 1) * ndet]
                psf_xy += fx * fy * epsf[:, :, nx + 1 + (ny + 1) * ndet]
            psf_xy = psf_xy.T
        else:
            psf_xy = epsf[:, :, 0]

        if rot90 != 0:
            psf_xy = np.rot90(psf_xy, rot90)

        return psf_xy

    def eval_ePSF(self, psf_xy, dx, dy, extended_data=None):
        """Evaluate the PSF at sub‑pixel offsets."""
        from scipy.ndimage import map_coordinates

        if self.eval_psf_type in ["WFC3/IR", "HST/Optical"]:
            ok = (np.abs(dx) <= 12.5) & (np.abs(dy) <= 12.5)
            coords = np.array([50 + 4 * dx[ok], 50 + 4 * dy[ok]])
        else:
            sh = psf_xy.shape
            size = (sh[0] - 1) // 4
            x0 = size * 2
            cen = (x0 - 1) // 2
            ok = (np.abs(dx) <= cen) & (np.abs(dy) <= cen)
            coords = np.array([x0 + 4 * dx[ok], x0 + 4 * dy[ok]])

        interp_map = map_coordinates(psf_xy, coords, order=3)
        out = np.zeros_like(dx, dtype=np.float32)
        out[ok] = interp_map

        if extended_data is not None:
            ok = np.abs(dx) < self.extended_N
            ok &= np.abs(dy) < self.extended_N
            x0 = self.extended_N
            coords = np.array([x0 + dy[ok], x0 + dx[ok]])
            out[ok] += map_coordinates(extended_data, coords, order=0)

        return out



# ---------------------------------------------------------------------
# Basic WCS utilities
# ---------------------------------------------------------------------
def get_wcs_pscale(wcs, set_attribute=True):
    """Pixel scale in arcsec from a ``WCS`` object."""
    from numpy.linalg import det

    if isinstance(wcs, fits.Header):
        wcs = WCS(wcs, relax=True)

    if hasattr(wcs.wcs, "cd") and wcs.wcs.cd is not None:
        detv = det(wcs.wcs.cd)
    else:
        detv = det(wcs.wcs.pc)

    pscale = np.sqrt(np.abs(detv)) * 3600.0
    if set_attribute:
        wcs.pscale = pscale
    return pscale


def to_header(wcs, add_naxis=True, relax=True, key=None):
    """Convert WCS to a FITS header with a few extra keywords."""
    hdr = wcs.to_header(relax=relax, key=key)
    if add_naxis:
        if hasattr(wcs, "pixel_shape") and wcs.pixel_shape is not None:
            hdr["NAXIS"] = wcs.naxis
            hdr["NAXIS1"] = wcs.pixel_shape[0]
            hdr["NAXIS2"] = wcs.pixel_shape[1]
        elif hasattr(wcs, "_naxis1"):
            hdr["NAXIS"] = wcs.naxis
            hdr["NAXIS1"] = wcs._naxis1
            hdr["NAXIS2"] = wcs._naxis2

    if hasattr(wcs.wcs, "cd"):
        for i in [0, 1]:
            for j in [0, 1]:
                hdr[f"CD{i + 1}_{j + 1}"] = wcs.wcs.cd[i][j]

    if hasattr(wcs, "sip") and wcs.sip is not None:
        hdr["SIPCRPX1"], hdr["SIPCRPX2"] = wcs.sip.crpix
    return hdr


def get_slice_wcs(wcs, slx, sly):
    """Slice a WCS while propagating SIP and distortion keywords."""
    nx = slx.stop - slx.start
    ny = sly.stop - sly.start
    swcs = wcs.slice((sly, slx))

    if hasattr(swcs, "_naxis1"):
        swcs.naxis1 = swcs._naxis1 = nx
        swcs.naxis2 = swcs._naxis2 = ny
    else:
        swcs._naxis = [nx, ny]
        swcs._naxis1 = nx
        swcs._naxis2 = ny

    if hasattr(swcs, "sip") and swcs.sip is not None:
        for c in [0, 1]:
            swcs.sip.crpix[c] = swcs.wcs.crpix[c]

    acs = [4096 / 2, 2048 / 2]
    dx = swcs.wcs.crpix[0] - acs[0]
    dy = swcs.wcs.crpix[1] - acs[1]
    for ext in ["cpdis1", "cpdis2", "det2im1", "det2im2"]:
        if hasattr(swcs, ext):
            extw = getattr(swcs, ext)
            if extw is not None:
                extw.crval[0] += dx
                extw.crval[1] += dy
                setattr(swcs, ext, extw)
    return swcs




# ---------------------------------------------------------------------
# Drizzle PSF class
# ---------------------------------------------------------------------

class DrizzlePSF:

    def __init__(
        self,
        flt_files=None,
        info=None,
        driz_image=None,
        driz_hdu=None,
        full_flt_weight=True,
        csv_file=None,
        epsf_obj=None,
    ):
        if info is None:
            info = self.read_wcs_csv(driz_image, csv_file=csv_file)

        self.flt_keys, self.wcs, self.footprint = info
        self.flt_files = list({k[0] for k in self.flt_keys})

        if epsf_obj is None:
            epsf_obj = EffectivePSF()
        self.epsf_obj = epsf_obj

        if driz_hdu is None:
            self.driz_image = driz_image
            self.driz_header = fits.getheader(driz_image)
        else:
            self.driz_image = driz_image
            self.driz_header = driz_hdu.header

        self.driz_wcs = WCS(self.driz_header)
        self.driz_pscale = get_wcs_pscale(self.driz_wcs)
        self.driz_wcs.pscale = self.driz_pscale

        self._next_odd_int = lambda x: int(round(x)) | 1


    # ---------------------------------------------------------------
    # ---------------------------------------------------------------------
    # WCS information from CSV
    # ---------------------------------------------------------------------
    @staticmethod
    def read_wcs_csv(drz_file, csv_file=None):
        """Read exposure WCS info from a CSV table."""
        if csv_file is None:
            csv_file = (
                drz_file.split("_drz_sci")[0].split("_drc_sci")[0] + "_wcs.csv"
            )
            if not os.path.exists(csv_file):
                raise FileNotFoundError(f"CSV file {csv_file} not found")

        tab = Table.read(csv_file, format="csv")
        flt_keys = []
        wcs_dict = {}
        footprints = {}

        for row in tab:
            key = (row["file"], row["ext"])
            hdr = fits.Header()
            for col in tab.colnames:
                hdr[col] = row[col]

            wcs = WCS(hdr, relax=True)
            get_wcs_pscale(wcs)
            wcs.expweight = hdr.get("EXPTIME", 1)

            flt_keys.append(key)
            wcs_dict[key] = wcs
            footprints[key] = Polygon(wcs.calc_footprint())

        return flt_keys, wcs_dict, footprints

    @staticmethod
    def _get_empty_driz(wcs):
        if hasattr(wcs, "pixel_shape") and wcs.pixel_shape is not None:
            sh = wcs.pixel_shape[::-1]
        else:
            if (not hasattr(wcs, "_naxis1")) and hasattr(wcs, "_naxis"):
                wcs._naxis1, wcs._naxis2 = wcs._naxis
            sh = (wcs._naxis2, wcs._naxis1)

        outsci = np.zeros(sh, dtype=np.float32)
        outwht = np.zeros(sh, dtype=np.float32)
        outctx = np.zeros(sh, dtype=np.int32)
        return outsci, outwht, outctx

    # always return odd size
    def get_driz_cutout(self,
                        ra,
                        dec,
                        size=None,
                        size_native=None,
                        recenter=False,
                        search_boxsize=11,
                        fit_boxsize=5,                
                        verbose=False):
        """Return a drizzle Cutout2D, including WCS."""

        if size is None:
            if size_native is None:    # get from the first filter
                first_key, first_value = next(iter(self.epsf_obj.epsf.items()))
                size_native = first_value.shape[0] / 4  # 4x oversampling
                if verbose:
                    print(f"Using native size {size_native} from {first_key} assuming 4x oversampling.")

            size = size_native * self.wcs[self.flt_keys[0]].pscale / self.driz_pscale
            

        size_odd = self._next_odd_int(size)
        if verbose:
            print(f"Cutout size: {size_odd} pixels")

        with fits.open(self.driz_image) as im:
            data = im[0].data
            # Convert RA, Dec to pixel coordinates: and get accurate centroid
            xc, yc = self.driz_wcs.world_to_pixel_values(ra, dec)
            if recenter:
                xc, yc = centroid_quadratic(
                    data, xpeak = xc, ypeak = yc,
                    fit_boxsize=fit_boxsize,
                    search_boxsize=search_boxsize
                )
            cutout = Cutout2D(
                im[0].data,
                (xc, yc),
                (size_odd, size_odd),
                wcs=self.driz_wcs,
                mode="partial",
                fill_value=0.0,
                copy=True,
            )
        return cutout

    # ---------------------------------------------------------------
    def get_psf(
        self,
        ra,
        dec,
        filter,
        pixfrac=0.1,
        kernel="point",
        verbose=True,
        wcs_slice=None,
        get_extended=True,
        get_weight=False,
        ds9=None,
        npix=13,
        renormalize=True,
        xphase=0,
        yphase=0,
    ):
        """Drizzle a PSF model at ``ra``, ``dec`` onto ``wcs_slice``."""
        pix = np.arange(-npix, npix + 1)
        if wcs_slice is None:
            wcs_slice = self.driz_wcs.copy()

        outsci, outwht, outctx = self._get_empty_driz(wcs_slice)

        for key in self.flt_keys:
            if self.footprint[key].contains(Point(ra, dec)):
                file, ext = key

                xy = self.wcs[key].all_world2pix([[ra, dec]], 0)[0]

                xyp = np.asarray(xy, dtype=int)
                dx = xy[0] - int(xy[0]) + xphase
                dy = xy[1] - int(xy[1]) + yphase
                chip_offset = 2051 if ext == 2 else 0

                # for NIRCam select detector from flt file name if the filter is a regexp
                if 'NRC..' in filter:
                    det = Path(file).stem.split('_')[-2][0:5].upper()
                    flt_filter = filter.replace('NRC..', det)
                else:
                    flt_filter = filter

                if verbose:
                    print(   f"Position: {xy}, Filter: {flt_filter}, in frame: {file}[SCI,{ext}]" )

                psf_xy = self.epsf_obj.get_at_position(xy[0],
                                                       xy[1] + chip_offset,
                                                       filter=flt_filter)
                yp, xp = np.meshgrid(pix - dy, pix - dx, indexing="ij")
                extended_data = (self.epsf_obj.extended_epsf.get(flt_filter)
                                 if get_extended else None)
                psf = self.epsf_obj.eval_ePSF(psf_xy,
                                              xp,
                                              yp,
                                              extended_data=extended_data)

                flt_weight = self.wcs[key].expweight
                N = npix
                slx = slice(xyp[0] - N, xyp[0] + N + 1)
                sly = slice(xyp[1] - N, xyp[1] + N + 1)
                if hasattr(flt_weight, "ndim") and flt_weight.ndim == 2:
                    wslx = slice(xyp[0] - N + 32, xyp[0] + N + 1 + 32)
                    wsly = slice(xyp[1] - N + 32, xyp[1] + N + 1 + 32)
                    flt_weight = self.wcs[key].expweight[wsly, wslx]

                psf_wcs = get_slice_wcs(self.wcs[key], slx, sly)
                psf_wcs.pscale = get_wcs_pscale(self.wcs[key])

                adrizzle.do_driz(
                    psf,
                    psf_wcs,
                    (psf * 0 + flt_weight).astype(outwht.dtype),
                    wcs_slice,
                    outsci,
                    outwht,
                    outctx,
                    1.0,
                    "cps",
                    1,
                    wcslin_pscale=1.0,
                    uniqid=1,
                    pixfrac=pixfrac,
                    kernel=kernel,
                    fillval=0,
                    stepsize=10,
                    wcsmap=None,
                )

        scale = 1.0 / outsci.sum() * psf.sum() if renormalize else 1.0
        hdu = fits.HDUList([
            fits.PrimaryHDU(),
            fits.ImageHDU(data=outsci * scale, header=to_header(wcs_slice))
        ])
        return hdu

    def register(
        self,
        cutout: Cutout2D,
        filter: str,
        max_iterations: int = 3,
        convergence_threshold: float = 0.05,
        verbose: bool = False,
    ) -> tuple[tuple[float, float], np.ndarray, np.ndarray]:
        """Register a PSF model to match the data centroid.

        Parameters
        ----------
        cutout : `~astropy.nddata.Cutout2D`
            Data cutout used for registration.
        filter : str
            Filter key or regexp identifying the PSF model.
        max_iterations : int, optional
            Maximum number of centering iterations.
        convergence_threshold : float, optional
            Convergence threshold in pixels.
        verbose : bool, optional
            If ``True`` emit progress information through the logger.

        Returns
        -------
        position : tuple of float
            Final world coordinate position ``(ra, dec)``.
        data : ndarray
            Data cutout used for registration.
        psf_model : ndarray
            Registered PSF model array.
        """

        N = cutout.shape[0] // 2
        N_native = int(
            np.ceil(
                (N * self.driz_pscale / self.wcs[self.flt_keys[0]].pscale)
            )
        )

        xi, yi = cutout.input_position_cutout
        for i in range(max_iterations):
            ri, di = cutout.wcs.pixel_to_world_values(xi, yi)

            psf_hdu = self.get_psf(
                ra=ri,
                dec=di,
                filter=filter,
                wcs_slice=cutout.wcs,
                kernel=self.driz_header["KERNEL"],
                pixfrac=self.driz_header["PIXFRAC"],
                verbose=verbose,
                npix=N_native,
            )

            xc, yc = centroid_quadratic(
                 psf_hdu[1].data,
                 xpeak=cutout.input_position_cutout[0],
                 ypeak=cutout.input_position_cutout[1],
                 fit_boxsize=5,
            )
#            print('centroid_com')
#            xc, yc = centroid_com(psf_hdu[1].data)
 
            dx = cutout.input_position_cutout[0] - xc
            dy = cutout.input_position_cutout[1] - yc
            dr = np.hypot(dx, dy)

            if verbose:
                print( "Iteration %d: Centroid box5 shift: %.3f, %.3f, dr= %.3f",
                    i + 1,  dx,  dy,  dr,  )

            xi += dx
            yi += dy

            if dr < convergence_threshold:
                if verbose:
                    print("Converged after %d iterations", i + 1)
                break
        else:
            if verbose:
                print( "Maximum iterations (%d) reached", max_iterations )

  
        ri, di = cutout.wcs.pixel_to_world_values(xi, yi)
        return (ri, di), cutout.data, psf_hdu[1].data<|MERGE_RESOLUTION|>--- conflicted
+++ resolved
@@ -27,9 +27,6 @@
 from photutils.psf.matching import TukeyWindow
 from photutils.centroids import centroid_quadratic, centroid_com   
 
-<<<<<<< HEAD
-from .utils import measure_shape 
-=======
 from .utils import (
     measure_shape,
     get_wcs_pscale,
@@ -38,7 +35,6 @@
     read_wcs_csv,
     fit_kernel_fourier,
 )
->>>>>>> b9cc275c
 from astropy.nddata import Cutout2D
 from astropy.coordinates import SkyCoord
  
