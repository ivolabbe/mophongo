--- conflicted
+++ resolved
@@ -61,15 +61,10 @@
         *,
         crs: str | None = "EPSG:4326",
         snap_tol: float = 0.2 / 3600,
-<<<<<<< HEAD
         buffer_tol: float = 1.0 / 3600,
         area_factor: float = 300.0,
-=======
-        buffer_tol: float = 1.0 / 3600
-        area_factor: float = 100.0,
         wcs: Mapping[Hashable, WCS] | None = None,
         pa_tol: float = 1.0,
->>>>>>> 17efa36f
     ) -> "PSFRegionMap":
         """Build a PSFRegionMap from ``(frame_id → footprint polygon)``.
         
