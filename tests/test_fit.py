--- conflicted
+++ resolved
@@ -12,7 +12,6 @@
 def test_flux_recovery(tmp_path):
     images, segmap, catalog, psfs, truth = make_simple_data()
 
-<<<<<<< HEAD
 def test_flux_recovery(tmp_path):
     images, segmap, catalog, psfs, truth, truth_img = make_simple_data()
 
@@ -20,12 +19,7 @@
     psf_lo = PSF.from_array(psfs[1])
     kernel = psf_hi.matching_kernel(psf_lo)
 
-=======
-    psf_hi = PSF.from_array(psfs[0])
-    psf_lo = PSF.from_array(psfs[1])
-    kernel = psf_hi.matching_kernel(psf_lo)
 
->>>>>>> 285b60f7
     tmpls = Templates.from_image(
         images[0], segmap, list(zip(catalog["y"], catalog["x"])), kernel
     )
@@ -36,24 +30,14 @@
     assert info == 0
     assert np.allclose(x, truth, rtol=2e-2)
     model = fitter.model_image()
-<<<<<<< HEAD
     fname = tmp_path / "fit.png"
     save_fit_diagnostic(fname, images[1], model, fitter.residual())
-=======
 
-    assert np.allclose(model, img)
-    fname = tmp_path / "fit.png"
-    save_fit_diagnostic(fname, img, model, fitter.residual())
->>>>>>> 285b60f7
     assert fname.exists()
 
 
 def test_ata_symmetry():
-<<<<<<< HEAD
     images, segmap, catalog, psfs, _, _ = make_simple_data()
-=======
-    images, segmap, catalog, psfs, _ = make_simple_data()
->>>>>>> 285b60f7
 
     psf_hi = PSF.from_array(psfs[0])
     psf_lo = PSF.from_array(psfs[1])
