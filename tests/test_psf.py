--- conflicted
+++ resolved
@@ -8,12 +8,7 @@
 
 from mophongo.psf import PSF
 from mophongo.templates import _convolve2d
-<<<<<<< HEAD
 from utils import make_simple_data, save_psf_diagnostic
-=======
-from utils import save_psf_diagnostic
->>>>>>> b89ed6a8
-
 
 def test_moffat_psf_shape_and_normalization():
     psf = PSF.moffat(11, fwhm_x=3.0, fwhm_y=3.0, beta=2.5)
@@ -22,17 +17,10 @@
 
 
 def test_psf_matching_kernel_properties(tmp_path):
-<<<<<<< HEAD
     _, _, _, psfs, _ = make_simple_data()
 
     psf_hi = PSF.from_array(psfs[0])
     psf_lo = PSF.from_array(psfs[1])
-
-=======
-    size = 15
-    psf_hi = PSF.moffat(size, 2.0, 2.0, beta=2.5)
-    psf_lo = PSF.moffat(size, 3.0, 3.0, beta=2.5)
->>>>>>> b89ed6a8
     kernel = psf_hi.matching_kernel(psf_lo)
     assert kernel.shape == psf_lo.array.shape
 
