--- conflicted
+++ resolved
@@ -9,10 +9,6 @@
 from mophongo.psf import PSF
 from mophongo.templates import _convolve2d
 from utils import make_simple_data, save_psf_diagnostic
-<<<<<<< HEAD
-
-=======
->>>>>>> 3d565744
 
 def test_moffat_psf_shape_and_normalization():
     psf = PSF.moffat(11, fwhm_x=3.0, fwhm_y=3.0, beta=2.5)
@@ -21,11 +17,7 @@
 
 
 def test_psf_matching_kernel_properties(tmp_path):
-<<<<<<< HEAD
     _, _, _, psfs, _, _ = make_simple_data()
-=======
-    _, _, _, psfs, _ = make_simple_data()
-
     psf_hi = PSF.from_array(psfs[0])
     psf_lo = PSF.from_array(psfs[1])
     kernel = psf_hi.matching_kernel(psf_lo)
@@ -41,15 +33,10 @@
     fname = tmp_path / "psf_kernel.png"
     save_psf_diagnostic(fname, psf_hi.array, psf_lo.array, kernel)
     assert fname.exists()
->>>>>>> 3d565744
 
     psf_hi = PSF.from_array(psfs[0])
     psf_lo = PSF.from_array(psfs[1])
 
-<<<<<<< HEAD
-    kernel = psf_hi.matching_kernel(psf_lo)
-=======
-def test_psf_matching_kernel_different_sizes():
     _, _, _, psfs, _ = make_simple_data()
 
     psf_hi = PSF.from_array(psfs[0])
@@ -58,7 +45,6 @@
     # downsample high-res PSF to enforce different shapes
     small_hi = PSF.from_array(psf_hi.array[::2, ::2])
     kernel = small_hi.matching_kernel(psf_lo)
->>>>>>> 3d565744
     assert kernel.shape == psf_lo.array.shape
 
     def pad(arr, shape):
