import sys
from pathlib import Path
import numpy as np
import pytest

sys.path.insert(0, str(Path(__file__).resolve().parents[1] / "src"))

from mophongo.psf import PSF, pad_to_shape
from mophongo.templates import _convolve2d
from utils import make_simple_data, save_psf_diagnostic, save_psf_fit_diagnostic


def test_moffat_psf_shape_and_normalization():
    psf = PSF.moffat(11, fwhm_x=3.0, fwhm_y=3.0, beta=2.5)
    assert psf.array.shape == (11, 11)
    np.testing.assert_allclose(psf.array.sum(), 1.0, atol=2e-3)


def test_psf_matching_kernel_properties(tmp_path):
    _, _, _, psfs, _, _ = make_simple_data()
    psf_hi = PSF.from_array(psfs[0])
    psf_lo = PSF.from_array(psfs[1])
    kernel = psf_hi.matching_kernel(psf_lo)
    assert kernel.shape == psf_lo.array.shape

    hi_pad = pad_to_shape(psf_hi.array, kernel.shape)
    conv = _convolve2d(hi_pad, kernel)
    np.testing.assert_allclose(conv, psf_lo.array, rtol=0, atol=2e-3)
    fname = tmp_path / "psf_kernel.png"
    save_psf_diagnostic(fname, hi_pad, psf_lo.array, kernel)
    assert fname.exists()


def test_psf_moffat_fit(tmp_path):
    psf = PSF.moffat(31, fwhm_x=3.2, fwhm_y=4.5, beta=2.8, theta=0.3)
    params = psf.fit_moffat()
    assert np.isclose(params.beta, 2.8, rtol=0.1)
    psf_fit = PSF.moffat(psf.array.shape, params.fwhm_x, params.fwhm_y, params.beta, params.theta)
    fname = tmp_path / "psf_fit_moffat.png"
    save_psf_fit_diagnostic(fname, psf.array, psf_fit.array)
    assert fname.exists()
    np.testing.assert_allclose(psf_fit.array, psf.array, rtol=0, atol=5e-2)


def test_psf_gaussian_fit(tmp_path):
    psf = PSF.gaussian(31, fwhm_x=2.5, fwhm_y=3.0, theta=0.2)
    params = psf.fit_gaussian()
    psf_fit = PSF.gaussian(psf.array.shape, params.fwhm_x, params.fwhm_y, params.theta)
    fname = tmp_path / "psf_fit_gaussian.png"
    save_psf_fit_diagnostic(fname, psf.array, psf_fit.array)
    assert fname.exists()
    np.testing.assert_allclose(psf_fit.array, psf.array, rtol=0, atol=5e-2)


def test_delta_psf_default():
    psf = PSF.delta()
    assert psf.array.shape == (3, 3)
    assert psf.array[1, 1] == 1.0
    np.testing.assert_allclose(psf.array.sum(), 1.0)


def test_psf_from_data():
    from mophongo.utils import gaussian

    image = gaussian((61, 61), 2.5, 2.5, x0=30.3, y0=29.7)
    psf = PSF.from_data(image, (30.3, 29.7))

    assert psf.array.shape == (51, 51)
    np.testing.assert_allclose(psf.array.sum(), 1.0, atol=2e-3)

    cy = psf.array.shape[0] // 2
    cx = psf.array.shape[1] // 2
    maxpos = np.unravel_index(np.argmax(psf.array), psf.array.shape)
    assert maxpos == (cy, cx)


def test_matching_kernel_recenter():
    from mophongo.utils import moffat
    from photutils.centroids import centroid_quadratic

    psf_hi = PSF(moffat(41, 2.0, 2.0, beta=3.0))
    psf_lo = PSF(moffat(41, 10.0, 10.0, beta=2.5, x0=20.3, y0=20.2))

    k_off = psf_hi.matching_kernel(psf_lo, recenter=False)
    y_off, x_off = centroid_quadratic(k_off, fit_boxsize=5)
    cy = (k_off.shape[0] - 1) / 2
    cx = (k_off.shape[1] - 1) / 2
    dist_off = np.hypot(y_off - cy, x_off - cx)

    k = psf_hi.matching_kernel(psf_lo)
    y, x = centroid_quadratic(k, fit_boxsize=5)
    dist = np.hypot(y - cy, x - cx)

    assert dist < dist_off


def test_gaussian_matching_kernel_method():
    psf_model = PSF.gaussian(51, 2.0, 2.0)
    data = PSF.gaussian(51, 2.5, 2.5).array
    kernel, fwhm_k, _, _ = PSF.gaussian_matching_kernel(data, psf_model.array)
    conv = _convolve2d(psf_model.array, kernel)
    np.testing.assert_allclose(conv, data, rtol=0, atol=1e-2)  # <-- Relaxed tolerance
    np.testing.assert_allclose(fwhm_k, np.sqrt(2.5**2 - 2.0**2), atol=0.1)

<<<<<<< HEAD
def test_effective_psf():
    return 

    import matplotlib.pyplot as plt
    from mophongo.psf import DrizzlePSF, EffectivePSF

    sw_filter = 'F090W'
    lw_filter = 'F444W'

    epsf = EffectivePSF()
    epsf.load_jwst_stdpsf(nircam_sw_filters=[sw_filter], nircam_lw_filters=[lw_filter])

    fig, axes = plt.subplots(2,5, figsize=(1.5*5, 1.5*2.2), sharex=True, sharey=True)

    # Detector coords
    x, y = 1024, 1024

    for j, module in enumerate('AB'):
        for i in range(4):
            key = f"STDPSF_NRC{module}{i+1}_{sw_filter}"
            prf = epsf.get_at_position(x=x, y=y, filter=key)
            ax = axes[j][i]
            ax.imshow(np.log10(prf), cmap='RdYlBu')
            ax.grid()

            ax.set_xticklabels([])
            ax.set_yticklabels([])
            ax.text(0.05, 0.05, f"{module}{i+1}", ha="left", va="bottom", transform=ax.transAxes, fontsize=7)

        key = f"STDPSF_NRC{module}LONG_{lw_filter}"
        prf = epsf.get_at_position(x=x, y=y, filter=key)
        ax = axes[j][4]
        ax.imshow(np.log10(prf), cmap='RdYlBu')
        ax.grid()

        ax.set_xticklabels([])
        ax.set_yticklabels([])
        ax.text(0.05, 0.05, f"{module}LONG", ha="left", va="bottom", transform=ax.transAxes, fontsize=7)

    axes[0][0].text(0.95, 0.05, sw_filter, ha="right", va="bottom", transform=axes[0][0].transAxes, fontsize=7)
    axes[0][4].text(0.95, 0.05, lw_filter, ha="right", va="bottom", transform=axes[0][4].transAxes, fontsize=7)

    fig.tight_layout(pad=1)
#%%
def test_drizzle_psf():
    import os
    import numpy as np
    import matplotlib.pyplot as plt
    from astropy.utils.data import download_file
    from mophongo.psf import DrizzlePSF, EffectivePSF
    from astropy.nddata import Cutout2D
    from astropy.io import fits
    import importlib
    import mophongo.psf
    importlib.reload(mophongo.psf)
    from mophongo.psf import DrizzlePSF, EffectivePSF
    from scipy.ndimage import shift  

    filt = 'F115W'
    psf_dir = '/Users/ivo/Astro/PROJECTS/JWST/PSF/'
    filter_regex = f"STDPSF_NRC.._{filt}_EXTENDED"
#    filter_regex = f"STDPSF_NRC.._{filt}"
    verbose = True
    # Coordinates of a demo star
    ra, dec = 34.30421, -5.1221624
    size=201

    # DJA mosaic file
    # A log of the exposures that contribute to the mosaic is in drz_file.replace("_drz_sci.fits.gz", "_wcs.csv")
    drz_file = f'../data/uds-test-{filt}_sci.fits'
    csv_file = drz_file.split('_sci')[0] + "_wcs.csv"

    # The target mosaic and its output WCS doesn't necessarily have to be the same drz_file
    dpsf = DrizzlePSF(driz_image=drz_file,csv_file=csv_file)
    dpsf.epsf_obj.load_jwst_stdpsf(local_dir=psf_dir, filter_pattern=filter_regex,verbose=verbose)

    # register on small cutout
    cutout_reg = dpsf.get_driz_cutout(ra,dec,size=15,verbose=verbose, recenter=True)
    pos_drz, cutout_reg_data, psf_data = dpsf.register(cutout_reg, filter_regex, verbose=verbose)

    # full size 
    cutout = dpsf.get_driz_cutout(ra,dec,size=size, verbose=verbose, recenter=True)
    cutout_data = cutout.data

    N=cutout_data.shape[0] // 2
    N_native = int(np.ceil((N * dpsf.driz_pscale / dpsf.wcs[dpsf.flt_keys[0]].pscale)))

    psf_hdu = dpsf.get_psf(
        ra=pos_drz[0],  dec=pos_drz[1],
        filter=filter_regex,  wcs_slice=cutout.wcs,
        kernel=dpsf.driz_header["KERNEL"],  pixfrac=dpsf.driz_header["PIXFRAC"],
        verbose=False,  npix=N_native,
    )
    psf_data = psf_hdu[1].data

    ########
    # Scale the PSF model to the data
    mask = np.hypot(*np.indices(cutout_data.shape) - cutout_data.shape[0]//2) < 20
    scl = (cutout.data * psf_data)[mask].sum() / (psf_data[mask]**2).sum()

    ########
    # Make a plot showing the results
    fig, axes = plt.subplots(1,3,figsize=(12,6), sharex=False, sharey=False)
    axes = axes.flatten()
    # background for log scale
    offset = 2e-5
    kws = dict(vmin=-5.3, vmax=-1.5, cmap='bone_r')
    axes[0].imshow(np.log10(cutout_data/scl + offset), **kws)
    axes[1].imshow(np.log10(psf_data + offset), **kws)
    axes[2].imshow(np.log10(cutout_data/scl - psf_data + offset), **kws)
#    axes[3].imshow(np.log10(psf_data_reload + offset), **kws)

    from photutils.profiles import RadialProfile, CurveOfGrowth

    Rmax = 2.1 / dpsf.driz_pscale
    norm_radius = 2.0 / dpsf.driz_pscale
    Rmax_plot = 1.0

    # Center coordinates
    max_radius = np.minimum(cutout_data.shape[0] // 2, Rmax)
#    N = cutout_data.shape[0] // 2
    xycen = cutout.input_position_cutout

    # Define radii arrays (in pixels)
 #   max_radius = min(N, size//2)  # or whatever max radius you want
    radial_edges = np.linspace(0, max_radius, 101)  # 100 bins for RadialProfile
    cog_radii = np.linspace(0.5, max_radius, 100)    # must be >0 for CurveOfGrowth

    # Radial profile (azimuthal average in annuli)
    rp_star = RadialProfile(cutout_data, xycen, radial_edges)
    rp_psf  = RadialProfile(psf_data, xycen, radial_edges)

    # Normalize at R=1.0 arcsec
    star_norm = rp_star.profile[rp_star.radius >= norm_radius][0]
    psf_norm  = rp_psf.profile[rp_psf.radius >= norm_radius][0]
    star_profile = rp_star.profile / star_norm
    psf_profile  = rp_psf.profile / psf_norm

    # Curve of growth (aperture sum vs radius)
    cog_star = CurveOfGrowth(cutout_data, xycen, cog_radii)
    cog_psf  = CurveOfGrowth(psf_data, xycen, cog_radii)

    cog_star.normalize()
    cog_psf.normalize()
    cog_star.profile /= cog_star.profile[cog_star.radii >= norm_radius][0]
    cog_psf.profile  /= cog_psf.profile[cog_star.radii >= norm_radius][0]

    # EE radii
    ee20_star = cog_star.calc_radius_at_ee(0.2)
    ee80_star = cog_star.calc_radius_at_ee(0.8)
    ee20_psf  = cog_psf.calc_radius_at_ee(0.2)
    ee80_psf  = cog_psf.calc_radius_at_ee(0.8)

    # Ratio
    ratio_cog = star_cog / psf_cog

    # Plot
    fig, axes = plt.subplots(1, 3, figsize=(12, 3.5))
    # Panel 1: Radial profile
    axes[0].plot(rp_star.radius * dpsf.driz_pscale, star_profile, 'k-', label='Star')
    axes[0].plot(rp_psf.radius * dpsf.driz_pscale, psf_profile, 'r-', label='PSF')
    axes[0].set_yscale('log')
    axes[0].set_xlabel('Radius [arcsec]')
    axes[0].set_ylabel('Normalized Profile')
    axes[0].legend()
    axes[0].set_title(f'Radial Profile\n{filt}')
    axes[0].set_xlim(0, Rmax_plot  )

    # Panel 2: Curve of Growth
    axes[1].plot(cog_star.radius * dpsf.driz_pscale, cog_star.profile , 'k-', label='Star')
    axes[1].plot(cog_psf.radius * dpsf.driz_pscale, cog_psf.profile, 'r-', label='PSF')
    axes[1].set_xlabel('Radius [arcsec]')
    axes[1].set_ylabel('Encircled Energy')
    axes[1].set_title(f'Curve of Growth\n{filt}')
    axes[1].legend()
    axes[1].axvline(ee20_star * dpsf.driz_pscale, color='k', ls=':', label='Star EE20%')
    axes[1].axvline(ee80_star * dpsf.driz_pscale, color='k', ls='--', label='Star EE80%')
    axes[1].axvline(ee20_psf * dpsf.driz_pscale, color='r', ls=':', label='PSF EE20%')
    axes[1].axvline(ee80_psf * dpsf.driz_pscale, color='r', ls='--', label='PSF EE80%')
    axes[1].annotate(f'EE(20%)={ee20_star*dpsf.driz_pscale:.3f}"', (ee20_star*dpsf.driz_pscale, 0.2), color='k')
    axes[1].annotate(f'EE(80%)={ee80_star*dpsf.driz_pscale:.3f}"', (ee80_star*dpsf.driz_pscale, 0.8), color='k')
    axes[1].annotate(f'EE(20%)={ee20_psf*dpsf.driz_pscale:.3f}"', (ee20_psf*dpsf.driz_pscale, 0.2-0.1), color='r')
    axes[1].annotate(f'EE(80%)={ee80_psf*dpsf.driz_pscale:.3f}"', (ee80_psf*dpsf.driz_pscale, 0.8-0.1), color='r')
    axes[1].set_xlim(0, Rmax_plot  )

    # Panel 3: Ratio
    axes[2].plot(cog_star.radius * dpsf.driz_pscale, ratio_cog, 'b-')
    axes[2].axhline(1.0, color='k', ls='--', label='Unity')
    axes[2].set_xlabel('Radius [arcsec]')
    axes[2].set_ylabel('Star/PSF COG Ratio')
    axes[2].set_ylim(0.8, 1.2)
    axes[2].set_title('COG Ratio')
    axes[2].set_xlim(0, Rmax_plot  )

    fig.tight_layout()
    plt.show()

    return

#%%
    # Data centroid
    yp, xp = np.indices(cutout_hdu[0].data.shape)
    R = np.sqrt((xp-N)**2 + (yp-N)**2)
    mask = cutout_hdu[0].data > np.nanpercentile(cutout_hdu[0].data[cutout_hdu[0].data > 0], 10)
    mask &= R < 20

    sci_norm = cutout_hdu[0].data[mask].sum()
    xi = (xp * cutout_hdu[0].data)[mask].sum() / sci_norm
    yi = (yp * cutout_hdu[0].data)[mask].sum() / sci_norm

    ri, di = np.squeeze(wcs_slice.all_pix2world([xi], [yi], 0))

    fkey = f"STDPSF_MIRI_{dpsf.driz_header['FILTER']}_EXTENDED"

    psf_hdu = dpsf.get_psf(
        ra=ri,
        dec=di,
        filter=fkey,
        wcs_slice=wcs_slice,
        kernel=dpsf.driz_header['KERNEL'],
        pixfrac=dpsf.driz_header['PIXFRAC'],
        verbose=False,
        npix=npix,
    )

    psf_data = psf_hdu[1].data
    psf_norm = psf_data[mask].sum()
    pxi = (xp * psf_data)[mask].sum() / psf_norm
    pyi = (yp * psf_data)[mask].sum() / psf_norm
    xr, yr = xi, yi

    # Recenter ePSF to match data centroid
    for iter in range(3):
        ri, di = np.squeeze(wcs_slice.all_pix2world([xr], [yr], 0))

        psf_hdu = dpsf.get_psf(
            ra=ri,
            dec=di,
            filter=fkey,
            wcs_slice=wcs_slice,
            kernel=dpsf.driz_header['KERNEL'],
            pixfrac=dpsf.driz_header['PIXFRAC'],
            verbose=False,
            npix=npix,
        )
        
        psf_data = psf_hdu[1].data
        psf_norm = psf_data[mask].sum()
        pxi = (xp * psf_data)[mask].sum() / psf_norm
        pyi = (yp * psf_data)[mask].sum() / psf_norm
        xr += xi - pxi
        yr += yi - pyi
        
        print(pxi - xi, pyi - yi)

    ########
    # Scale the PSF model to the data
    scl = (cutout_hdu[0].data * psf_data)[mask].sum() / (psf_data[mask]**2).sum()

    ########
    # Make a plot showing the results
    fig, axes = plt.subplots(1,4,figsize=(12,3.4), sharex=False, sharey=False)

    # background for log scale
    offset = 2e-5
    kws = dict(vmin=-5.2, vmax=-2, cmap='bone_r')

    axes[0].imshow(np.log10(cutout_hdu[0].data/scl + offset), **kws)
    axes[1].imshow(np.log10(psf_data + offset), **kws)
    axes[2].imshow(np.log10(cutout_hdu[0].data/scl - psf_data + offset), **kws)

    for ax in axes[:3]:
        ax.set_xticklabels([]); ax.set_yticklabels([])
        ax.set_xticks([0, N*2+1]); ax.set_yticks([0, N*2+1])

    for i, label in enumerate([os.path.basename(drz_file), fkey, 'Residual']):
        axes[i].text(
            0.5, -0.02,
            label,
            ha='center', va='top', fontsize=7,
            transform=axes[i].transAxes
        )

    # Plot radial profile
    R = np.sqrt((xp-xi)**2 + (yp-yi)**2)
    ax = axes[3]
    nz = cutout_hdu[0].data != 0
    ps = dpsf.driz_pscale

    ax.scatter(R[nz]*ps, (cutout_hdu[0].data / scl + offset)[nz], alpha=0.1, color='k', label='Data')
    ax.scatter(R[nz]*ps, (psf_data + offset)[nz], alpha=0.1, color='r', label='ePSF model')
    ax.semilogy()
    ax.legend(loc='upper right')

    # Reference radii
    for rpix, rc in zip([0.4/ps, 1.2/ps], ["coral", "magenta"]):
        sr = utils.SRegion(f"circle({xi},{yi},{rpix})", wrap=False, ncirc=256)
        axes[-1].vlines([rpix*ps], 1.e-10, 10, color=rc, linestyle='-', alpha=0.5, lw=1.5)
        for ax in axes[:3]:
            # sr.add_patch_to_axis(ax, fc='None', ec='w', linestyle='-', alpha=0.5)
            sr.add_patch_to_axis(ax, fc='None', ec=rc, linestyle='-', alpha=0.5, lw=1.5)

    ax = axes[-1]
    ax.set_ylim(1.e-5, 3e-2)
    ax.set_xlim(-3*ps, 40*ps)
    ax.set_yticklabels([])
    ax.set_xlabel(r'$R$, arcsec')

    fig.tight_layout(pad=0.5)


# %%
=======

def test_matching_kernel_basis(tmp_path):
    psf_hi = PSF.gaussian(51, 2.0, 2.0)
    psf_lo = PSF.gaussian(51, 4.0, 4.0)
    from mophongo.utils import multi_gaussian_basis

    basis = multi_gaussian_basis([1.0, 2.0, 3.0], 51)
    kernel = psf_hi.matching_kernel_basis(psf_lo, basis)
    conv = _convolve2d(psf_hi.array, kernel)
    np.testing.assert_allclose(conv, psf_lo.array, rtol=0, atol=4e-2)
    fname = tmp_path / "psf_kernel_basis.png"
    save_psf_diagnostic(fname, psf_hi.array, psf_lo.array, kernel)
    assert fname.exists()
>>>>>>> b9cc275c
<|MERGE_RESOLUTION|>--- conflicted
+++ resolved
@@ -102,7 +102,21 @@
     np.testing.assert_allclose(conv, data, rtol=0, atol=1e-2)  # <-- Relaxed tolerance
     np.testing.assert_allclose(fwhm_k, np.sqrt(2.5**2 - 2.0**2), atol=0.1)
 
-<<<<<<< HEAD
+
+def test_matching_kernel_basis(tmp_path):
+    psf_hi = PSF.gaussian(51, 2.0, 2.0)
+    psf_lo = PSF.gaussian(51, 4.0, 4.0)
+    from mophongo.utils import multi_gaussian_basis
+
+    basis = multi_gaussian_basis([1.0, 2.0, 3.0], 51)
+    kernel = psf_hi.matching_kernel_basis(psf_lo, basis)
+    conv = _convolve2d(psf_hi.array, kernel)
+    np.testing.assert_allclose(conv, psf_lo.array, rtol=0, atol=4e-2)
+    fname = tmp_path / "psf_kernel_basis.png"
+    save_psf_diagnostic(fname, psf_hi.array, psf_lo.array, kernel)
+    assert fname.exists()
+
+
 def test_effective_psf():
     return 
 
@@ -414,19 +428,4 @@
     fig.tight_layout(pad=0.5)
 
 
-# %%
-=======
-
-def test_matching_kernel_basis(tmp_path):
-    psf_hi = PSF.gaussian(51, 2.0, 2.0)
-    psf_lo = PSF.gaussian(51, 4.0, 4.0)
-    from mophongo.utils import multi_gaussian_basis
-
-    basis = multi_gaussian_basis([1.0, 2.0, 3.0], 51)
-    kernel = psf_hi.matching_kernel_basis(psf_lo, basis)
-    conv = _convolve2d(psf_hi.array, kernel)
-    np.testing.assert_allclose(conv, psf_lo.array, rtol=0, atol=4e-2)
-    fname = tmp_path / "psf_kernel_basis.png"
-    save_psf_diagnostic(fname, psf_hi.array, psf_lo.array, kernel)
-    assert fname.exists()
->>>>>>> b9cc275c
+# %%