import matplotlib.pyplot as plt
import numpy as np
import shapely.geometry as sgeom
from shapely.affinity import translate

from mophongo.psf_map import PSFRegionMap

# synthetic 2 × 2 dither with sub-pixel offsets
base = sgeom.box(0, 0, 1, 1)
footprints = {
    "A": base,
    "B": translate(base, 0.00003, 0.00002),  # ~0.108", 0.072"
}

def test_region_count():
    regmap = PSFRegionMap.from_footprints(footprints, crs=None)
    # With snapping & merge there should be ≤ 3 regions (A, B, A∩B)
    assert len(regmap.regions) <= 3

def test_no_tiny_regions():
    regmap = PSFRegionMap.from_footprints(footprints, crs=None)
    area_min = regmap.area_factor * np.pi * (regmap.fwhm / 2) ** 2
    assert (regmap.regions.geometry.area >= area_min).all()

def test_lookup():
    regmap = PSFRegionMap.from_footprints(footprints, crs=None)
    # pick a point firmly inside footprint 'A' only
    key = regmap.lookup_key(2.5e-05, 0.5)
    assert key is not None
    frames = regmap.regions.query("psf_key == @key").frame_list.iloc[0]
    assert frames == ("A",)

def test_plot(tmp_path):
    regmap = PSFRegionMap.from_footprints(footprints, crs=None)
    fig, ax = plt.subplots()
    regmap.regions.plot(column="psf_key", ax=ax, edgecolor="k", cmap="tab20")
    ax.set_xlabel("RA")
    ax.set_ylabel("Dec")
    out = tmp_path / "psf_region_map.png"
    fig.savefig(out, dpi=150)
    plt.close(fig)
<<<<<<< HEAD
    assert out.exists()
=======
    assert out.exists()

def test_psf_region_map_from_file(tmp_path):
    import importlib
    from pathlib import Path
    import mophongo.psf
    importlib.reload(mophongo.psf)
    from mophongo.psf import DrizzlePSF, PSF

    filt = 'F444W'
    data_dir = Path(__file__).resolve().parent.parent / "data"
    drz_file = str(data_dir / f"uds-test-{filt.lower()}_sci.fits")
    csv_file = str(data_dir / f"uds-test-{filt.lower()}_wcs.csv")

    # The target mosaic and its output WCS doesn't necessarily have to be the same drz_file
    dpsf = DrizzlePSF(driz_image=drz_file,csv_file=csv_file)

    prm = PSFRegionMap.from_footprints(dpsf.footprint)
    prm.regions.plot(column="psf_key", ax=ax, edgecolor="k", cmap="tab20")

 
>>>>>>> 3245ad0e
<|MERGE_RESOLUTION|>--- conflicted
+++ resolved
@@ -39,10 +39,8 @@
     out = tmp_path / "psf_region_map.png"
     fig.savefig(out, dpi=150)
     plt.close(fig)
-<<<<<<< HEAD
     assert out.exists()
-=======
-    assert out.exists()
+
 
 def test_psf_region_map_from_file(tmp_path):
     import importlib
@@ -62,5 +60,4 @@
     prm = PSFRegionMap.from_footprints(dpsf.footprint)
     prm.regions.plot(column="psf_key", ax=ax, edgecolor="k", cmap="tab20")
 
- 
->>>>>>> 3245ad0e
+ 