--- conflicted
+++ resolved
@@ -9,16 +9,6 @@
     psf_lo = PSF.from_array(psfs[1])
     kernel = psf_hi.matching_kernel(psf_lo)
 
-<<<<<<< HEAD
-def test_extract_templates_sizes_and_norm(tmp_path):
-    images, segmap, catalog, psfs, truth, _ = make_simple_data()
-
-    psf_hi = PSF.from_array(psfs[0])
-    psf_lo = PSF.from_array(psfs[1])
-    kernel = psf_hi.matching_kernel(psf_lo)
-
-=======
->>>>>>> 3d565744
     tmpl = Templates()
     templates = tmpl.extract_templates(
         images[0], segmap, list(zip(catalog["y"], catalog["x"])), kernel
@@ -28,11 +18,8 @@
 
     hires = images[0]
     for tmpl_obj in templates:
-<<<<<<< HEAD
-        np.testing.assert_allclose(tmpl_obj.array.sum(), 1.0, rtol=1e-3)
-=======
-        np.testing.assert_allclose(tmpl_obj.array.sum(), 1.0, rtol=1e-6)
->>>>>>> 3d565744
+        np.testing.assert_allclose(tmpl_obj.array.sum(), 1.0, rtol=1e-5)
+
         y0, y1, x0, x1 = tmpl_obj.bbox
         label = segmap[int((y0 + y1) / 2), int((x0 + x1) / 2)]
         hi_cut = hires[y0:y1, x0:x1] * (segmap[y0:y1, x0:x1] == label)
