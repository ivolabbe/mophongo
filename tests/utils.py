--- conflicted
+++ resolved
@@ -63,12 +63,6 @@
     return [hires, lowres], segmap, catalog, [psf_hi.array, psf_lo.array], fluxes
 
 
-<<<<<<< HEAD
-    return [hires, lowres], segmap, catalog, [psf_hi.array, psf_lo.array], fluxes
-
-
-=======
->>>>>>> 30fff975
 def save_diagnostic_image(
     filename: str,
     hires: np.ndarray,
