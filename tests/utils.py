import numpy as np
from astropy.table import Table

from mophongo.psf import PSF
from mophongo.templates import _convolve2d, Template
import matplotlib.pyplot as plt


def _pad_to(array: np.ndarray, shape: tuple[int, int]) -> np.ndarray:
    """Center pad ``array`` to ``shape`` with zeros."""
    ny, nx = array.shape
    ty, tx = shape
    py = (ty - ny) // 2
    px = (tx - nx) // 2
    return np.pad(array, ((py, ty - ny - py), (px, tx - nx - px)))


def make_simple_data(
    seed: int = 0,
) -> tuple[list[np.ndarray], np.ndarray, Table, list[np.ndarray], list[float]]:
    """Create a synthetic dataset with 10 well-separated sources."""
    rng = np.random.default_rng(seed)

    ny = nx = 101
    nsrc = 10

    hi_fwhm = 2.0
    lo_fwhm = 4.0 * hi_fwhm

<<<<<<< HEAD
    # use generous grids so PSF tails are fully contained
    psf_hi = PSF.gaussian(13, hi_fwhm, hi_fwhm)
    psf_lo = PSF.gaussian(41, lo_fwhm, lo_fwhm)
=======
    psf_hi = PSF.gaussian(9, hi_fwhm, hi_fwhm)
    psf_lo = PSF.gaussian(31, lo_fwhm, lo_fwhm)
>>>>>>> b89ed6a8

    # Expand PSFs to common grid for kernel computation
    size = (
        max(psf_hi.array.shape[0], psf_lo.array.shape[0]),
        max(psf_hi.array.shape[1], psf_lo.array.shape[1]),
    )
    psf_hi_big = PSF.from_array(_pad_to(psf_hi.array, size))
    psf_lo_big = PSF.from_array(_pad_to(psf_lo.array, size))
    kernel = psf_hi_big.matching_kernel(psf_lo_big)

    margin = size[0] // 2 + 1
    segmap = np.zeros((ny, nx), dtype=int)
    positions = []
    while len(positions) < nsrc:
        y = rng.integers(margin, ny - margin)
        x = rng.integers(margin, nx - margin)
        if all(max(abs(y - py), abs(x - px)) > psf_hi.array.shape[0] for py, px in positions):
            positions.append((y, x))

    fluxes = rng.uniform(1.0, 5.0, size=nsrc).tolist()

    hires = np.zeros((ny, nx))
    for i, ((y, x), f) in enumerate(zip(positions, fluxes), start=1):
        r = psf_hi.array.shape[0] // 2
        yy = slice(y - r, y + r + 1)
        xx = slice(x - r, x + r + 1)
        segmap[yy, xx] = i
        hires[yy, xx] += f * psf_hi.array

    lowres = _convolve2d(hires, kernel)
    # add small Gaussian noise to the low resolution image to mimic
    # more realistic data used in the pipeline tests
    lowres += rng.normal(scale=0.001, size=lowres.shape)

    catalog = Table({'y': [p[0] for p in positions], 'x': [p[1] for p in positions]})

    return [hires, lowres], segmap, catalog, [psf_hi.array, psf_lo.array], fluxes


def save_diagnostic_image(
    filename: str,
    hires: np.ndarray,
    lowres: np.ndarray,
    model: np.ndarray,
    residual: np.ndarray,
) -> None:
    """Save 2x2 diagnostic plot with grayscale images."""
    print('Saving diagnostic image to:', filename)
    fig, axes = plt.subplots(2, 2, figsize=(6, 6))
    data = [hires, lowres, model, residual]
    titles = ["hires", "lowres", "model", "residual"]
    std = residual.std()
    vlim = 5 * std
    for ax, img, title in zip(axes.ravel(), data, titles):
        if title == "residual":
            ax.imshow(img, cmap="gray", origin="lower", vmin=-vlim, vmax=vlim)
        else:
            ax.imshow(img, cmap="gray", origin="lower")
        ax.set_title(title)
        ax.set_xticks([])
        ax.set_yticks([])
    plt.tight_layout()
    fig.savefig(filename, dpi=150)
    plt.close(fig)


def save_psf_diagnostic(
    filename: str,
    psf_hi: np.ndarray,
    psf_lo: np.ndarray,
    kernel: np.ndarray,
) -> None:
    """Visualize PSF matching."""
    conv = _convolve2d(psf_hi, kernel)
    fig, axes = plt.subplots(2, 2, figsize=(6, 6))
    data = [psf_hi, kernel, conv, psf_lo]
    titles = ["psf_hi", "kernel", "hi*kernel", "psf_lo"]
    for ax, img, title in zip(axes.ravel(), data, titles):
        ax.imshow(img, cmap="gray", origin="lower")
        ax.set_title(title)
        ax.set_xticks([])
        ax.set_yticks([])
    plt.tight_layout()
    fig.savefig(filename, dpi=150)
    plt.close(fig)


def save_fit_diagnostic(
    filename: str,
    image: np.ndarray,
    model: np.ndarray,
    residual: np.ndarray,
) -> None:
    """Visualize SparseFitter results."""
    fig, axes = plt.subplots(1, 3, figsize=(9, 3))
    std = residual.std()
    vlim = 5 * std
    data = [image, model, residual]
    titles = ["image", "model", "residual"]
    for ax, img, title in zip(axes, data, titles):
        if title == "residual":
            ax.imshow(img, cmap="gray", origin="lower", vmin=-vlim, vmax=vlim)
        else:
            ax.imshow(img, cmap="gray", origin="lower")
        ax.set_title(title)
        ax.set_xticks([])
        ax.set_yticks([])
    plt.tight_layout()
    fig.savefig(filename, dpi=150)
    plt.close(fig)


def save_template_diagnostic(
    filename: str,
    hires: np.ndarray,
    templates: list[Template],
) -> None:
    """Show hires image and extracted templates."""
    n = len(templates)
    fig, axes = plt.subplots(1, n + 1, figsize=(3 * (n + 1), 3))
    axes = np.atleast_1d(axes)
    axes[0].imshow(hires, cmap="gray", origin="lower")
    axes[0].set_title("hires")
    axes[0].set_xticks([])
    axes[0].set_yticks([])
    for i, tmpl in enumerate(templates, start=1):
        axes[i].imshow(tmpl.array, cmap="gray", origin="lower")
        axes[i].set_title(f"tmpl {i}")
        axes[i].set_xticks([])
        axes[i].set_yticks([])
    plt.tight_layout()
    fig.savefig(filename, dpi=150)
    plt.close(fig)<|MERGE_RESOLUTION|>--- conflicted
+++ resolved
@@ -26,15 +26,8 @@
 
     hi_fwhm = 2.0
     lo_fwhm = 4.0 * hi_fwhm
-
-<<<<<<< HEAD
-    # use generous grids so PSF tails are fully contained
-    psf_hi = PSF.gaussian(13, hi_fwhm, hi_fwhm)
-    psf_lo = PSF.gaussian(41, lo_fwhm, lo_fwhm)
-=======
     psf_hi = PSF.gaussian(9, hi_fwhm, hi_fwhm)
     psf_lo = PSF.gaussian(31, lo_fwhm, lo_fwhm)
->>>>>>> b89ed6a8
 
     # Expand PSFs to common grid for kernel computation
     size = (
